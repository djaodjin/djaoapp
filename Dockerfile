--- conflicted
+++ resolved
@@ -1,89 +1,57 @@
-<<<<<<< HEAD
 FROM python:3.10-slim-bullseye
 # As of 2023-04-21: Python 3.10.11, Debian 11.0 (Bullseye)
-# RUN which python3
-# RUN python3 --version
-# RUN cat /etc/debian_version
-RUN /bin/mkdir -p /etc/djaoapp
+
+# Print version info for build log
+RUN echo "Building with" `python --version` '('`which python`')' "on Debian" `cat /etc/debian_version` "(Bullseye Slim)..."
 
 # ==== Installs required native packages
-RUN apt-get update -y
-RUN DEBIAN_FRONTEND=noninteractive /usr/bin/apt-get -y install python3-psycopg2 python3-cryptography python3-coverage python3-setproctitle python3-lxml python3-pil python3-cffi python3-billiard python3-ldap python3-cairo libpangoft2-1.0-0 libxmlsec1-openssl pkg-config gcc libxmlsec1-dev
+RUN set -eux; \
+      apt-get update -y; \
+      DEBIAN_FRONTEND=noninteractive apt-get -y install --no-install-recommends\
+        libxslt1.1 \
+        libldap-2.4-2 libldap-common \
+        libcairo2 \
+        libpangoft2-1.0-0; \
+      rm -rf /var/lib/apt/lists/*;
 
 # ==== Installs pip packages
 # docutils==0.15.2 because botocore has a constraint: docutils<0.16
 # WeasyPrint>=53 requires Pango1.44, AMZLinux2 has 1.42, but on Debian
 # (Dockerfile), if we use version 52.5, it leads to
 # `OSError: cannot load library 'pangocairo-1.0'`
-RUN /usr/local/bin/python3 -m venv --upgrade-deps --system-site-packages /app
-RUN /app/bin/pip install boto3==1.26.84 Django==3.2.19 django-phonenumber-field==6.3.0 django-recaptcha==3.0.0 djangorestframework==3.14.0 djaodjin-deployutils==0.10.6 djaodjin-extended-templates==0.4.3 djaodjin-multitier==0.1.25 djaodjin-rules==0.4.2 djaodjin-saas==0.17.0 djaodjin-signup==0.8.3 docutils==0.15.2 jinja2==3.1.2 MarkupSafe==2.1.1 gunicorn==20.1.0 phonenumbers==8.12.54 PyJWT==2.6.0 pytz==2022.7.1 social-auth-app-django==5.2.0 whitenoise==6.4.0 WeasyPrint==53.3 django-debug-toolbar==3.5.0 django-extensions==3.2.1 django-storages==1.13.2
+RUN /usr/local/bin/python3 -m venv --upgrade-deps /app
 
-# ==== Cleans up native package only necessary while installing pip packages
-RUN DEBIAN_FRONTEND=noninteractive /usr/bin/apt-get -y autoremove pkg-config gcc libxmlsec1-dev
+# Install source-wheel build-time dependencies, build and/or install all
+# wheels, then uninstall source-wheel build-time dependencies.
+RUN set -eux; \
+      \
+      savedAptMark="$(apt-mark showmanual)"; \
+      apt-get -y install --no-install-recommends \
+        libxslt1-dev \
+        libldap2-dev libsasl2-dev build-essential\
+        libcairo2-dev pkg-config; \
+      \
+      /app/bin/pip install billiard==4.0.0 cairocffi==1.3.0 coverage==6.3.2 cryptography==36.0.2 psycopg2-binary==2.9.3 pycairo==1.21.0 python-ldap==3.4.0 setproctitle==1.2.3 \
+      /app/bin/pip install boto3==1.28.3 Django==3.2.20 django-phonenumber-field==7.1.0 django-recaptcha==3.0.0 djangorestframework==3.12.4 djaodjin-deployutils==0.10.6 djaodjin-extended-templates==0.4.4 djaodjin-multitier==0.1.26 djaodjin-rules==0.4.2 djaodjin-saas==0.17.1 djaodjin-signup==0.8.4 docutils==0.15.2 jinja2==3.1.2 MarkupSafe==2.1.1 gunicorn==20.1.0 phonenumbers==8.13.13 PyJWT==2.6.0 pyotp==2.8.0 pytz==2023.3 social-auth-app-django==5.2.0 whitenoise==6.4.0 WeasyPrint==52.5 \
+      /app/bin/pip install django-debug-toolbar==3.5.0 django-extensions==3.2.1 django-storages==1.13.2 \
+      \
+      apt-mark auto '.*'; \
+      apt-mark manual $savedAptMark; \
+      apt-get purge -y --auto-remove -o APT::AutoRemove::RecommendsImportant=false; \
+      rm -rf /var/lib/apt/lists/*;
 
 # Bundle app source
 COPY . /app/reps/djaoapp
 WORKDIR /app/reps/djaoapp
 
 # Create local configuration files
-RUN /bin/sed -e "s,\%(SECRET_KEY)s,`/app/bin/python -c 'import sys ; from random import choice ; sys.stdout.write("".join([choice("abcdefghijklmnopqrstuvwxyz0123456789!@#$%^*-_=+") for i in range(50)]))'`," etc/credentials > /etc/djaoapp/credentials
-RUN /bin/sed -e "s,^DB_LOCATION *= *\".*\",DB_LOCATION = \"sqlite3:///app/reps/djaoapp/db.sqlite\"," etc/site.conf > /etc/djaoapp/site.conf
-RUN /bin/sed -e 's,%(APP_NAME)s,djaoapp,g' -e 's,%(LOCALSTATEDIR)s,/var,g'\
-=======
-# syntax=docker/dockerfile:1
-FROM python:3.9-slim-bullseye
-
-# Install required external libraries for wheels: lxml, python-ldap,
-# pycairo, WeasyPrint.
-RUN set -eux; \
-      apt-get update; \
-      apt-get -y install --no-install-recommends \
-        libxslt1.1 \
-        libldap-2.4-2 libldap-common \
-        libcairo2 \
-        libpangoft2-1.0-0; \
-      rm -rf /var/lib/apt/lists/*;
-
-# Set up virtual environment
-ENV VIRTUAL_ENV="/app"
-RUN python -m venv --upgrade-deps $VIRTUAL_ENV
-ENV PATH="$VIRTUAL_ENV/bin${PATH:+:}$PATH"
-
-# Bundle app source
-COPY . $VIRTUAL_ENV/reps/djaoapp
-WORKDIR $VIRTUAL_ENV/reps/djaoapp
-
-# Install source-wheel build-time dependencies, build and/or install all
-# wheels, then uninstall source-wheel build-time dependencies.
-RUN set -eux; \
-      \
-      savedAptMark="$(apt-mark showmanual)"; \
-      \
-      apt-get update; \
-      apt-get -y install --no-install-recommends \
-        libxslt1-dev \
-        libldap2-dev libsasl2-dev build-essential\
-        libcairo2-dev pkg-config; \
-      \
-      pip install -r requirements.txt; \
-      \
-      apt-mark auto '.*'; \
-      apt-mark manual $savedAptMark; \
-      apt-get purge -y --auto-remove -o APT::AutoRemove::RecommendsImportant=false; \
-      rm -rf /var/lib/apt/lists/*;
-
-# Create local configuration files
 RUN mkdir -p /etc/djaoapp
-RUN sed -e "s,\%(SECRET_KEY)s,`python -c 'import sys ; from random import choice ; sys.stdout.write("".join([choice("abcdefghijklmnopqrstuvwxyz0123456789!@#$%^*-_=+") for i in range(50)]))'`," etc/credentials > /etc/djaoapp/credentials
+RUN sed -e "s,\%(SECRET_KEY)s,`/app/bin/python -c 'import sys ; from random import choice ; sys.stdout.write("".join([choice("abcdefghijklmnopqrstuvwxyz0123456789!@#$%^*-_=+") for i in range(50)]))'`," etc/credentials > /etc/djaoapp/credentials
 RUN sed -e "s,^DB_LOCATION *= *\".*\",DB_LOCATION = \"sqlite3:///app/reps/djaoapp/db.sqlite\"," etc/site.conf > /etc/djaoapp/site.conf
 RUN sed -e 's,%(APP_NAME)s,djaoapp,g' -e 's,%(LOCALSTATEDIR)s,/var,g'\
->>>>>>> e002f985
   -e 's,%(PID_FILE)s,/var/run/djaoapp.pid,g'\
   -e 's,bind="127.0.0.1:%(APP_PORT)s",bind="0.0.0.0:80",'\
   etc/gunicorn.conf > /etc/djaoapp/gunicorn.conf
-
-# Print version info for build log
-RUN echo "Built with" `python --version` '('`which python`')' "on Debian" `cat /etc/debian_version` '(Bullseye Slim).';
 
 # Expose application http port
 EXPOSE 80/tcp
