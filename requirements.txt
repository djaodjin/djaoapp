--- conflicted
+++ resolved
@@ -1,4 +1,8 @@
 # Direct known Python requirements
+#
+# Note that you need to install native prerequisites first
+# (i.e. requirements-native.txt)
+#
 # (Javascript prerequisites are specified in package.json)
 
 boto3==1.28.3
@@ -29,28 +33,7 @@
 whitenoise==6.4.0
 # >=53 requires Pango1.44, AMZLinux2 has 1.42, but on Debian (Dockerfile), if we
 # use version 52.5, it leads to `OSError: cannot load library 'pangocairo-1.0'`
-<<<<<<< HEAD
 WeasyPrint==52.5
-
-# These have C/C++ components, they can be installed through the recent wheel
-# pip feature or through the native package manager
-# cairocffi==1.3.0    # >=1.3.0 not available with Py36?
-# coverage==6.3.2     # >=6.3.2 not available with Py36?
-# cryptography==36.0.2
-# psycopg2-binary==2.9.3
-# setproctitle==1.2.3
-=======
-WeasyPrint==53.3 # Depends on libpangoft2 (Debian) and Pillow (wheel)
-
-# Wheels previously installed as site-packages
-psycopg2-binary==2.9.3 # Binary wheel.
-setproctitle==1.2.3 # Binary wheel.
-coverage==6.3.2 # Python wheel.
-billiard==4.0.0 # Python wheel
-python-ldap==3.4.0 # Source wheel. Depends on libldap2.4-2 (Debian).
-pycairo==1.21.0 # Source wheel. Depends on libcairo2 (Debian).
-#lxml # Source wheel. Depends on libxml2, libxslt1.1 (Debian). Built as a dependency of another wheel.
->>>>>>> e002f985
 
 # To run with DEBUG=1
 django-debug-toolbar==3.5.0       # 3.4.0 requires Django>=3.2
@@ -60,8 +43,7 @@
 django-extensions==3.2.1          # 3.2.0 required by Django==4.0
 
 # Optional packages
-# python-ldap==3.4.3              # to authenticate through LDAP
-# django-storages==1.13.2         # to upload assets to S3
+django-storages==1.13.2           # to upload assets to S3
 
 # development
 drf-yasg==1.8.0
