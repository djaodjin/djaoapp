# Copyright (c) 2018, DjaoDjin inc.
# see LICENSE

import logging

from django.conf import settings
from django.dispatch import Signal, receiver
from extended_templates.backends import get_email_backend
from multitier.thread_locals import get_current_site, set_current_site
from multitier.utils import get_site_model
from saas import settings as saas_settings
from saas.models import CartItem, get_broker
from saas.utils import get_role_model
from saas.signals import (charge_updated, claim_code_generated, card_updated,
    expires_soon, order_executed, organization_updated,
    user_relation_added, user_relation_requested, role_grant_accepted,
    subscription_grant_accepted, subscription_grant_created,
    subscription_request_accepted, subscription_request_created,
    weekly_sales_report_created)
from signup.models import Contact
from signup.signals import (user_registered, user_activated,
    user_reset_password, user_verification)
from signup.utils import (has_invalid_password,
    printable_name as user_printable_name)

from .compat import reverse
from .locals import get_current_app

#pylint: disable=unused-argument
#pylint: disable=protected-access

LOGGER = logging.getLogger(__name__)
OPT_OUT = True
SEND_EMAIL = True

contact_requested = Signal( #pylint:disable=invalid-name
    providing_args=["provider", "user", "reason"])


def _notified_recipients(organization, notification_slug):
    """
    Returns the organization email or the managers email if the organization
    does not have an e-mail set.
    """

    managers = organization.with_role(saas_settings.MANAGER)
    # checking whether those users are subscribed to the notification
    if OPT_OUT:
        filtered = managers.exclude(notifications__slug=notification_slug)
    else:
        filtered = managers.filter(notifications__slug=notification_slug)

    managers_emails = [notified.email for notified in filtered]
    if organization.email:
        recipients = [organization.email]
        bcc = [email
            for email in managers_emails if email != organization.email]
    else:
        recipients = managers_emails
        bcc = []
    if not recipients:
        # XXX Avoids 500 errors when no email and no managers
        recipients = [settings.DEFAULT_FROM_EMAIL]
    return recipients, bcc


def get_user_context(user):
    return {'username': user.username,
        'email': user.email,
        'first_name': user.first_name,
        'printable_name': user_printable_name(user)}


# We insure the method is only bounded once no matter how many times
# this module is loaded by using a dispatch_uid as advised here:
#   https://docs.djangoproject.com/en/dev/topics/signals/
@receiver(contact_requested, dispatch_uid="contact_requested_notice")
def contact_requested_notice(sender, provider, user, reason, **kwargs):
    """
    Someone requested information through the contact form.
    """
    if provider is None:
        provider = get_broker()
    app = get_current_app()
    context = {'broker': get_broker(), 'app': app,
        'provider': provider, 'user': get_user_context(user),
        'reason': reason}
    if user.pk is not None:
        context.update({'urls': {'user': {'profile':
            reverse('users_profile', args=(user,))}}})
    recipients, bcc = _notified_recipients(provider, "contact_requested_notice")
    LOGGER.debug("[signal] contact_requested_notice(provider=%s, user=%s)",
        provider, user)
    if SEND_EMAIL:
        get_email_backend(connection=app.get_connection()).send(
            from_email=app.get_from_email(), reply_to=user.email,
            recipients=recipients, bcc=bcc,
            template='notification/user_contact.eml',
            context=context)


# We insure the method is only bounded once no matter how many times
# this module is loaded by using a dispatch_uid as advised here:
#   https://docs.djangoproject.com/en/dev/topics/signals/
@receiver(user_registered, dispatch_uid="user_registered_notice")
def user_registered_notice(sender, user, **kwargs):
    """
    A new user has registered (frictionless or completely)
    """
    broker = get_broker()
    recipients, bcc = _notified_recipients(broker, "user_registered_notice")
    app = get_current_app()
    LOGGER.debug("[signal] user_registered_notice(user=%s)", user)
    if SEND_EMAIL:
        get_email_backend(connection=app.get_connection()).send(
            from_email=app.get_from_email(), recipients=recipients, bcc=bcc,
            template='notification/user_registered.eml',
            context={'broker': get_broker(), 'app': app,
                'user': get_user_context(user)})


# We insure the method is only bounded once no matter how many times
# this module is loaded by using a dispatch_uid as advised here:
#   https://docs.djangoproject.com/en/dev/topics/signals/
@receiver(user_activated, dispatch_uid="user_activated_notice")
def user_activated_notice(sender, user, verification_key, request, **kwargs):
    """
    A new user has activated his account. We have a complete profile
    and active email address now.
    """
    for role in get_role_model().objects.filter(grant_key=verification_key):
        role.grant_key = None
        role.save()

    broker = get_broker()
    site = get_current_site()
    recipients, bcc = _notified_recipients(broker, "user_activated_notice")
    app = get_current_app()
    LOGGER.debug("[signal] user_activated_notice(user=%s, verification_key=%s)",
        user, verification_key)
    if SEND_EMAIL:
        get_email_backend(connection=app.get_connection()).send(
            from_email=app.get_from_email(), recipients=recipients, bcc=bcc,
            template='notification/user_activated.eml',
            context={'request': request, 'broker': get_broker(),
                     'app': app, 'user': get_user_context(user),
                     'urls':{
                         'user': {
                             'profile': site.as_absolute_uri(reverse(
                                 'users_profile', args=(user,)))}}})

# We insure the method is only bounded once no matter how many times
# this module is loaded by using a dispatch_uid as advised here:
#   https://docs.djangoproject.com/en/dev/topics/signals/
@receiver(user_verification, dispatch_uid="user_verification_notice")
def user_verification_notice(
        sender, user, request, back_url, expiration_days, **kwargs):
    """
    A user has reset her password.
    """
    broker = get_broker()
    app = get_current_app()
    LOGGER.debug("[signal] user_verification_notice(user=%s, back_url=%s,"\
        " expiration_days=%s)", user, back_url, expiration_days)
    if SEND_EMAIL:
        get_email_backend(connection=app.get_connection()).send(
            from_email=app.get_from_email(), recipients=[user.email],
            template='notification/verification.eml',
            context={'request': request,
                # Without ``app`` we donot set the color correctly in
                # in notification/base.html, thus ending with an error
                # in premailer.
                'broker': get_broker(), 'app': app, 'provider': broker,
                'user': get_user_context(user),
                'back_url': back_url, 'expiration_days': expiration_days})

# We insure the method is only bounded once no matter how many times
# this module is loaded by using a dispatch_uid as advised here:
#   https://docs.djangoproject.com/en/dev/topics/signals/
@receiver(user_reset_password, dispatch_uid="user_reset_password_notice")
def user_reset_password_notice(
        sender, user, request, back_url, expiration_days, **kwargs):
    """
    A user has reset her password.
    """
    app = get_current_app()
    LOGGER.debug("[signal] user_reset_password_notice(user=%s, back_url=%s,"\
        " expiration_days=%s)", user, back_url, expiration_days)
    if SEND_EMAIL:
        get_email_backend(connection=app.get_connection()).send(
            from_email=app.get_from_email(), recipients=[user.email],
            template='notification/password_reset.eml',
            context={'request': request,
                'broker': get_broker(), 'app': app,
                'back_url': back_url, 'expiration_days': expiration_days,
                'user': get_user_context(user)})


# We insure the method is only bounded once no matter how many times
# this module is loaded by using a dispatch_uid as advised here:
#   https://docs.djangoproject.com/en/dev/topics/signals/
@receiver(charge_updated, dispatch_uid="charge_updated")
def charge_updated_notice(sender, charge, user, **kwargs):
    from saas.mixins import get_charge_context # Avoid import loop
    broker = charge.broker
    recipients, bcc = _notified_recipients(charge.customer, "charge_updated")
    broker_recipients, broker_bcc = _notified_recipients(
        broker, "charge_updated")
    context = get_charge_context(charge)
    if user and charge.created_by != user:
        context.update({'email_by': get_user_context(user)})
    app = get_current_app()
    context.update({
        'broker': get_broker(), 'app': app,
        'urls': {'charge': {'created_by':
            reverse('users_profile', args=(charge.created_by,))}}})
    if charge.is_paid:
        LOGGER.debug("[signal] charge_updated_notice(charge=%s, user=%s)",
            charge, user)
        if SEND_EMAIL:
            get_email_backend(connection=app.get_connection()).send(
                from_email=app.get_from_email(), recipients=recipients,
                bcc=bcc + broker_recipients + broker_bcc,
                reply_to=broker_recipients[0],
                template='notification/charge_receipt.eml',
                context=context)


@receiver(card_updated, dispatch_uid="card_updated")
def card_updated_notice(sender, organization, user,
                        old_card, new_card, **kwargs):
    recipients, bcc = _notified_recipients(organization, "card_updated")
    app = get_current_app()
    LOGGER.debug("[signal] card_updated_notice(organization=%s, user=%s,"\
        "old_card=%s, new_card=%s)", organization, user, old_card, new_card)
    if SEND_EMAIL:
        get_email_backend(connection=app.get_connection()).send(
            from_email=app.get_from_email(), recipients=recipients, bcc=bcc,
            template='notification/card_updated.eml',
            context={
                'broker': get_broker(), 'app': app,
                'organization': organization, 'user': get_user_context(user),
                'old_card': old_card, 'new_card': new_card})


# We insure the method is only bounded once no matter how many times
# this module is loaded by using a dispatch_uid as advised here:
#   https://docs.djangoproject.com/en/dev/topics/signals/
@receiver(order_executed, dispatch_uid="order_executed")
def order_executed_notice(sender, invoiced_items, user, **kwargs):
    from saas.models import Transaction
    invoiced_items = Transaction.objects.filter(id__in=invoiced_items)
    broker = get_broker()
    recipients, bcc = _notified_recipients(
        invoiced_items.first().dest_organization, "order_executed")
    broker_recipients, broker_bcc = _notified_recipients(
        broker, "order_executed")
    app = get_current_app()
    LOGGER.debug("[signal] order_executed_notice(invoiced_items=%s, user=%s)",
        invoiced_items, user)
    if SEND_EMAIL:
        get_email_backend(connection=app.get_connection()).send(
            from_email=app.get_from_email(), recipients=recipients,
            bcc=bcc + broker_recipients + broker_bcc,
            reply_to=broker_recipients[0],
            template='notification/order_executed.eml',
            context={'broker': broker, 'app': app,
                'provider': broker, 'invoiced_items': invoiced_items})


@receiver(claim_code_generated, dispatch_uid="claim_code_generated")
def claim_code_notice(sender, subscriber, claim_code, user, **kwargs):
    cart_items = CartItem.objects.by_claim_code(claim_code)
    provider = CartItem.objects.provider(cart_items)
    site = get_current_site()
    app = get_current_app()
    LOGGER.debug("[signal] claim_code_notice(subscriber=%s, claim_code=%s,"\
        " user=%s)", subscriber, claim_code, user)
    if SEND_EMAIL:
        get_email_backend(connection=app.get_connection()).send(
            from_email=app.get_from_email(), recipients=[subscriber.email],
            reply_to=user.email,
            template='notification/claim_code_generated.eml',
            context={
                'broker': get_broker(), 'app': app,
                'urls': {'cart': site.as_absolute_uri(reverse('saas_cart'))},
                'subscriber': subscriber, 'provider': provider,
                'claim_code': claim_code, 'cart_items': cart_items,
                'user': get_user_context(user)})


@receiver(organization_updated, dispatch_uid="organization_updated")
def organization_updated_notice(sender, organization, changes, user, **kwargs):
    if not changes:
        return
    broker = get_broker()
    recipients, _ = _notified_recipients(organization, "organization_updated")
    broker_recipients, broker_bcc = _notified_recipients(
        broker, "organization_updated")
    LOGGER.info("%s updated", organization,
        extra={'event': 'update-fields', 'organization': str(organization),
               'changes': changes})
    site = get_current_site()
    app = get_current_app()
    if SEND_EMAIL:
        get_email_backend(connection=app.get_connection()).send(
            from_email=app.get_from_email(), recipients=recipients,
            bcc=broker_recipients + broker_bcc,
            reply_to=broker.email,
            template='notification/organization_updated.eml',
            context={
                'broker': broker, 'app': app,
                'user': get_user_context(user),
                'organization': organization, 'changes': changes,
                'urls':{
                    'user': {
                        'profile': site.as_absolute_uri(reverse(
                            'users_profile', args=(user,)))},
                    'organization': {
                        'profile': site.as_absolute_uri(reverse(
                            'saas_organization_profile', args=(organization,)))}
                }})


# We insure the method is only bounded once no matter how many times
# this module is loaded by using a dispatch_uid as advised here:
#   https://docs.djangoproject.com/en/dev/topics/signals/
@receiver(user_relation_added, dispatch_uid="user_relation_added")
def user_relation_added_notice(sender, role, reason=None, **kwargs):
    user = role.user
    organization = role.organization
    if user.email != organization.email:
        if user.email:
            back_url = reverse('organization_app', args=(organization,))
            if has_invalid_password(user):
                if role.grant_key:
                    verification_key = role.grant_key
                else:
                    # The User is already in the system but the account
                    # has never been activated.
                    verification_key = organization.generate_role_key(user)
                contact, _ = Contact.objects.get_or_create_token(
                        user, verification_key=verification_key)
                back_url = "%s?next=%s" % (reverse('registration_activate',
                    args=(contact.verification_key,)), back_url)
            elif role.grant_key:
                back_url = reverse('saas_role_grant_accept',
                    args=(user, role.grant_key))
            site = get_current_site()
            app = get_current_app()
            context = {
                'broker': get_broker(), 'app': app,
                'back_url': site.as_absolute_uri(back_url),
                'organization': organization,
                'role': role.role_description.title,
                'reason': reason if reason is not None else "",
                'user': get_user_context(user)
            }
            reply_to = organization.email
            request_user = kwargs.get('request_user', None)
            if request_user:
                reply_to = request_user.email
                context.update({'request_user': get_user_context(request_user)})
            LOGGER.debug("[signal] user_relation_added_notice(role=%s,"\
                " reason=%s)", role, reason)
            if SEND_EMAIL:
                get_email_backend(connection=app.get_connection()).send(
                    from_email=app.get_from_email(), recipients=[user.email],
                    reply_to=reply_to,
                    template=[
                        ("notification/%s_role_added.eml"
                         % role.role_description.slug),
                        "notification/role_added.eml"],
                    context=context)
        else:
            LOGGER.warning(
                "%s will not be notified being added to %s"\
                "because e-mail address is invalid.", user, organization)


# We insure the method is only bounded once no matter how many times
# this module is loaded by using a dispatch_uid as advised here:
#   https://docs.djangoproject.com/en/dev/topics/signals/
@receiver(user_relation_requested, dispatch_uid="user_relation_requested")
def user_relation_requested_notice(sender, organization, user,
                                   reason=None, **kwargs):
    if user.email != organization.email:
        if user.email:
            site = get_current_site()
            app = get_current_app()
            LOGGER.debug("[signal] user_relation_requested_notice("\
                "organization=%s, user=%s, reason=%s)",
                organization, user, reason)
            if SEND_EMAIL:
                get_email_backend(connection=app.get_connection()).send(
                    from_email=app.get_from_email(),
                    recipients=[organization.email],
                    reply_to=user.email,
                    template='notification/user_relation_requested.eml',
                    context={
                        'broker': get_broker(), 'app': app,
                        'back_url': site.as_absolute_uri(
                            reverse('saas_role_list', args=(organization,))),
                        'organization': organization,
                        'reason': reason if reason is not None else "",
                        'user': get_user_context(user)})
        else:
            LOGGER.warning(
                "%s will not be notified of role request to %s"\
                "because e-mail address is invalid.", user, organization)


# We insure the method is only bounded once no matter how many times
# this module is loaded by using a dispatch_uid as advised here:
#   https://docs.djangoproject.com/en/dev/topics/signals/
@receiver(role_grant_accepted, dispatch_uid="role_grant_accepted")
def role_grant_accepted_notice(sender, role, grant_key, request=None, **kwargs):
    user_context = get_user_context(request.user if request else None)
    provider = role.plan.organization
    if provider.email:
        site = get_current_site()
        app = get_current_app()
        LOGGER.debug("[signal] role_grant_accepted_notice("\
            " role=%s, grant_key=%s)", role, grant_key)
        if SEND_EMAIL:
            get_email_backend(connection=app.get_connection()).send(
                from_email=app.get_from_email(),
                recipients=[provider.email],
                reply_to=user_context['email'],
                template='notification/role_grant_accepted.eml',
                context={
                    'broker': get_broker(), 'app': app,
                    'back_url': site.as_absolute_uri(reverse('organization_app',
                        args=(provider,))),
                    'organization': role.organization,
                    'plan': role.plan,
                    'user': user_context})
    else:
        LOGGER.warning(
            "%s will not be notified that the role of %s to %s"\
            " was accepted because e-mail address is invalid.", provider,
            role.organization, role.plan)


# We insure the method is only bounded once no matter how many times
# this module is loaded by using a dispatch_uid as advised here:
#   https://docs.djangoproject.com/en/dev/topics/signals/
@receiver(subscription_grant_accepted,
          dispatch_uid="subscription_grant_accepted")
def subscribe_grant_accepted_notice(sender, subscription, grant_key,
                                       request=None, **kwargs):
    user_context = get_user_context(request.user if request else None)
    provider = subscription.plan.organization
    if provider.email:
        site = get_current_site()
        app = get_current_app()
        LOGGER.debug("[signal] subscribe_grant_accepted_notice("\
            " subscription=%s, grant_key=%s)", subscription, grant_key)
        if SEND_EMAIL:
            get_email_backend(connection=app.get_connection()).send(
                from_email=app.get_from_email(),
                recipients=[provider.email],
                reply_to=user_context['email'],
                template='notification/subscription_grant_accepted.eml',
                context={
                    'broker': get_broker(), 'app': app,
                    'back_url': site.as_absolute_uri(reverse('organization_app',
                        args=(provider,))),
                    'organization': subscription.organization,
                    'plan': subscription.plan,
                    'user': user_context})
    else:
        LOGGER.warning(
            "%s will not be notified that the subscription of %s to %s"\
            " was accepted because e-mail address is invalid.", provider,
            subscription.organization, subscription.plan)


# We insure the method is only bounded once no matter how many times
# this module is loaded by using a dispatch_uid as advised here:
#   https://docs.djangoproject.com/en/dev/topics/signals/
@receiver(subscription_grant_created, dispatch_uid="subscription_grant_created")
def subscribe_grant_created_notice(sender, subscription, reason=None,
                                   invite=False, request=None, **kwargs):
    if subscription.grant_key:
        user_context = get_user_context(request.user if request else None)
        organization = subscription.organization
        if organization.email:
            site = get_current_site()
            app = get_current_app()
            back_url = site.as_absolute_uri(reverse('subscription_grant_accept',
                args=(organization, subscription.grant_key,)))
            manager = organization.with_role(saas_settings.MANAGER).first()
            # The following line could as well be `if invite:`
            if has_invalid_password(manager):
                # The User is already in the system but the account
                # has never been activated.
                contact, _ = Contact.objects.get_or_create_token(manager,
                    verification_key=organization.generate_role_key(manager))
                back_url = "%s?next=%s" % (reverse('registration_activate',
                    args=(contact.verification_key,)), back_url)
            LOGGER.debug("[signal] subscribe_grant_created_notice("\
                " subscription=%s, reason=%s, invite=%s)",
                subscription, reason, invite)
            if SEND_EMAIL:
                get_email_backend(connection=app.get_connection()).send(
                    from_email=app.get_from_email(),
                    recipients=[organization.email],
                    reply_to=user_context['email'],
                    template='notification/subscription_grant_created.eml',
                    context={
                        'broker': get_broker(), 'app': app,
                        'back_url': back_url,
                        'organization': organization,
                        'plan': subscription.plan,
                        'reason': reason if reason is not None else "",
                        'invite': invite,
                        'user': user_context})
        else:
            LOGGER.warning(
                "%s will not be notified of a subscription grant to %s"\
                "because e-mail address is invalid.",
                organization, subscription.plan)


# We insure the method is only bounded once no matter how many times
# this module is loaded by using a dispatch_uid as advised here:
#   https://docs.djangoproject.com/en/dev/topics/signals/
@receiver(subscription_request_accepted,
          dispatch_uid="subscription_request_accepted")
def subscribe_req_accepted_notice(sender, subscription, request_key,
                                       request=None, **kwargs):
    user_context = get_user_context(request.user if request else None)
    subscriber = subscription.organization
    if subscriber.email:
        site = get_current_site()
        app = get_current_app()
        LOGGER.debug("[signal] subscribe_req_accepted_notice("\
            " subscription=%s, request_key=%s)", subscription, request_key)
        if SEND_EMAIL:
            get_email_backend(connection=app.get_connection()).send(
                from_email=app.get_from_email(),
                recipients=[subscriber.email],
                reply_to=user_context['email'],
                template='notification/subscription_request_accepted.eml',
                context={
                    'broker': get_broker(), 'app': app,
                    'back_url': site.as_absolute_uri(reverse('organization_app',
                        args=(subscriber,))),
                    'organization': subscriber,
                    'plan': subscription.plan,
                    'user': user_context})
    else:
        LOGGER.warning(
            "%s will not be notified that its subscription to %s"\
            " was accepted because e-mail address is invalid.", subscriber,
            subscription.plan)


# We insure the method is only bounded once no matter how many times
# this module is loaded by using a dispatch_uid as advised here:
#   https://docs.djangoproject.com/en/dev/topics/signals/
@receiver(subscription_request_created,
          dispatch_uid="subscription_request_created")
def subscribe_req_created_notice(sender, subscription, reason=None,
                                      request=None, **kwargs):
    if subscription.request_key:
        user_context = get_user_context(request.user if request else None)
        organization = subscription.organization
        if organization.email:
            site = get_current_site()
            app = get_current_app()
            LOGGER.debug("[signal] subscribe_req_created_notice("\
                         " subscription=%s, reason=%s)", subscription, reason)
            if SEND_EMAIL:
                get_email_backend(connection=app.get_connection()).send(
                    from_email=app.get_from_email(),
                    recipients=[organization.email],
                    reply_to=user_context['email'],
                    template='notification/subscription_request_created.eml',
                    context={
                        'broker': get_broker(), 'app': app,
                        'back_url': site.as_absolute_uri(reverse(
                            'subscription_request_accept', args=(
                                organization, subscription.request_key,))),
                        'organization': organization,
                        'plan': subscription.plan,
                        'reason': reason if reason is not None else "",
                        'user': user_context})
        else:
            LOGGER.warning(
                "%s will not be notified of a subscription request to %s"\
                "because e-mail address is invalid.",
                organization, subscription.plan)


# We insure the method is only bounded once no matter how many times
# this module is loaded by using a dispatch_uid as advised here:
#   https://docs.djangoproject.com/en/dev/topics/signals/
@receiver(expires_soon, dispatch_uid="expires_soon")
def expires_soon_notice(sender, subscription, nb_days, **kwargs):
    broker = get_broker()
    broker_recipients, broker_bcc = _notified_recipients(broker, "expires_soon")
    if subscription.organization.email:
        site = get_current_site()
        app = get_current_app()
        back_url = "%s?plan=%s" % (site.as_absolute_uri(
            reverse('saas_organization_cart',
                args=(subscription.organization,))),
            subscription.plan)
        LOGGER.debug("[signal] expires_soon_notice("\
                     " subscription=%s, nb_days=%s)", subscription, nb_days)
        if SEND_EMAIL:
            get_email_backend(connection=app.get_connection()).send(
                from_email=app.get_from_email(),
                recipients=[subscription.organization.email] + [notified.email
                    for notified in subscription.organization.with_role(
                        saas_settings.MANAGER)],
                reply_to=broker_recipients[0],
                bcc=broker_recipients + broker_bcc,
                template='notification/expires_soon.eml',
                context={'broker': get_broker(), 'app': app,
                    'back_url': back_url, 'nb_days': nb_days,
                    'organization': subscription.organization,
                    'plan': subscription.plan,
                    'provider': subscription.plan.organization})
    else:
        LOGGER.warning(
            "%s will not be notified of soon expired subscription"\
            " because e-mail address is invalid.", subscription.organization)

<<<<<<< HEAD

# We insure the method is only bounded once no matter how many times
# this module is loaded by using a dispatch_uid as advised here:
#   https://docs.djangoproject.com/en/dev/topics/signals/
@receiver(weekly_sales_report_created,
          dispatch_uid="weekly_sales_report_created")
def weekly_sales_report_notice(sender, provider, dates, data, **kwargs):
    app = get_current_app()
    recipients, bcc = _notified_recipients(
        provider, "weekly_sales_report_created")
=======
# We insure the method is only bounded once no matter how many times
# this module is loaded by using a dispatch_uid as advised here:
#   https://docs.djangoproject.com/en/dev/topics/signals/
@receiver(weekly_sales_report_created, dispatch_uid="weekly_sales_report_created")
def weekly_sales_report_created_notice(sender, provider, dates, data, **kwargs):
    set_current_site(get_site_model().objects.get(slug='cowork'), path_prefix='')
    app = get_current_app()
    recipients, bcc = _notified_recipients(provider, "weekly_sales_report_created")
>>>>>>> bbf103eb
    if SEND_EMAIL:
        frm = app.get_from_email()
        # if from is empty the following command will fail
        if not frm:
<<<<<<< HEAD
            raise Exception(
                "Please fill the DEFAULT_FROM_EMAIL option in settings")
=======
            raise Exception("Please fill the DEFAULT_FROM_EMAIL option in settings")
>>>>>>> bbf103eb

        prev_week, _ = dates
        last_sunday = prev_week[-1]
        date = last_sunday.strftime("%A %b %d, %Y")

        get_email_backend(connection=app.get_connection()).send(
            from_email=frm, recipients=recipients,
            bcc=bcc, template='notification/weekly_sales_report_created.eml',
            context={'broker': get_broker(), 'provider': provider,
                # Without ``app`` we don't set the color correctly in
                # in notification/base.html, thus ending with an error
                # in premailer.
                'app': app, 'table': data, 'date': date})<|MERGE_RESOLUTION|>--- conflicted
+++ resolved
@@ -629,7 +629,6 @@
             "%s will not be notified of soon expired subscription"\
             " because e-mail address is invalid.", subscription.organization)
 
-<<<<<<< HEAD
 
 # We insure the method is only bounded once no matter how many times
 # this module is loaded by using a dispatch_uid as advised here:
@@ -640,26 +639,12 @@
     app = get_current_app()
     recipients, bcc = _notified_recipients(
         provider, "weekly_sales_report_created")
-=======
-# We insure the method is only bounded once no matter how many times
-# this module is loaded by using a dispatch_uid as advised here:
-#   https://docs.djangoproject.com/en/dev/topics/signals/
-@receiver(weekly_sales_report_created, dispatch_uid="weekly_sales_report_created")
-def weekly_sales_report_created_notice(sender, provider, dates, data, **kwargs):
-    set_current_site(get_site_model().objects.get(slug='cowork'), path_prefix='')
-    app = get_current_app()
-    recipients, bcc = _notified_recipients(provider, "weekly_sales_report_created")
->>>>>>> bbf103eb
     if SEND_EMAIL:
         frm = app.get_from_email()
         # if from is empty the following command will fail
         if not frm:
-<<<<<<< HEAD
             raise Exception(
                 "Please fill the DEFAULT_FROM_EMAIL option in settings")
-=======
-            raise Exception("Please fill the DEFAULT_FROM_EMAIL option in settings")
->>>>>>> bbf103eb
 
         prev_week, _ = dates
         last_sunday = prev_week[-1]
