# Copyright (c) 2023, DjaoDjin inc.
# see LICENSE

from __future__ import absolute_import

from saas.extras import OrganizationMixinBase

from ..compat import reverse


class ExtraMixin(object):

    def get_organization(self):
        from saas.utils import get_organization_model # to avoid import loops
        from saas.models import get_broker
        if hasattr(self, 'user'):
            # ContactListView
            return get_organization_model().objects.attached(self.user)
        return get_broker()

    def get_context_data(self, **kwargs):
        from saas.utils import update_context_urls # to avoid import loops
        context = super(ExtraMixin, self).get_context_data(**kwargs)

<<<<<<< HEAD
        update_context_urls(context, {
=======
        if not hasattr(self, 'user'):
            # ContactListView
            return context

        self.update_context_urls(context, {
>>>>>>> e12f5791
            'user': {
                # The following are copy/pasted
                # from `signup.UserProfileView`
                # to be used in the personal profile page.
                'api_generate_keys': reverse(
                    'api_generate_keys', args=(self.user,)),
                'api_profile': reverse(
                    'api_user_profile', args=(self.user,)),
                'api_password_change': reverse(
                    'api_user_password_change', args=(self.user,)),
                'api_contact': reverse(
                    'api_contact', args=(self.user.username,)), #XXX
                'api_pubkey': reverse(
                    'api_pubkey', args=(self.user,)),
                'password_change': reverse(
                    'password_change', args=(self.user,)),
                'keys_update': reverse(
                    'pubkey_update', args=(self.user,)),
                # For sidebar menu items on personal profiles.
                'accessibles': reverse(
                    'saas_user_product_list', args=(self.user,)),
                'notifications': reverse(
                    'users_notifications', args=(self.user,)),
                'profile': reverse('users_profile', args=(self.user,)),
        }})

        organization = self.get_organization()
        if organization and organization.is_broker:
            update_context_urls(context, {
                'theme_update': reverse('extended_templates_theme_update'),
                'rules': {'app': reverse('rules_update')}
            })

        if organization and not organization.is_broker:
            # A broker does not have subscriptions.

            # Duplicate code from `saas.extras.OrganizationMixinBase` since
            # it does not get inherited in the context of a `UserMixin`.
            update_context_urls(context, {
                'organization': {
                    'billing': reverse(
                        'saas_billing_info', args=(organization,)),
                    'subscriptions': reverse(
                        'saas_subscription_list', args=(organization,)),
                }})

        return context<|MERGE_RESOLUTION|>--- conflicted
+++ resolved
@@ -22,15 +22,11 @@
         from saas.utils import update_context_urls # to avoid import loops
         context = super(ExtraMixin, self).get_context_data(**kwargs)
 
-<<<<<<< HEAD
-        update_context_urls(context, {
-=======
         if not hasattr(self, 'user'):
             # ContactListView
             return context
 
         self.update_context_urls(context, {
->>>>>>> e12f5791
             'user': {
                 # The following are copy/pasted
                 # from `signup.UserProfileView`
