--- conflicted
+++ resolved
@@ -29,30 +29,26 @@
 
     def handle(self, *args, **options):
         formatted_examples = []
-        api_base_url = getattr(settings, 'API_BASE_URL', 'https://djaodjin.com/api')
+        api_base_url = getattr(settings,
+            'API_BASE_URL', 'https://djaodjin.com/api')
         generator = APIDocGenerator(info=OPENAPI_INFO, url=api_base_url)
         schema = generator.get_schema(request=None, public=True)
         descr_hashes = []
         for path, path_details in schema.paths.items():
             for func, func_details in path_details.items():
                 try:
-<<<<<<< HEAD
                     func_tags, summary, description, examples = \
                         split_descr_and_examples(func_details,
                             api_base_url=api_base_url)
-                    formatted_examples += format_examples(examples)
-=======
-                    func_tags, description, examples = split_descr_and_examples(
-                        func_details, api_base_url=api_base_url)
-                    fe = format_examples(examples)
+                    func_examples = format_examples(examples)
                     hsh = sha256(func_details.description.encode()).hexdigest()
                     errors = []
-                    if fe[0]['path']:
-                        if 'responds' not in func_details.description and func != 'DELETE':
+                    if func_examples[0]['path']:
+                        if ('responds' not in examples and func != 'DELETE'):
                             errors.append('missing-response')
                     else:
-                        fe[0]['path'] = path
-                        fe[0]['func'] = func
+                        func_examples[0]['path'] = path
+                        func_examples[0]['func'] = func
                         if not description and not examples:
                             errors.append('undocumented')
                         else:
@@ -63,12 +59,11 @@
                         descr_hashes.append(hsh)
                     if options['errors']:
                         if errors:
-                            fe[0]['errors'] = errors
-                            formatted_examples += fe
+                            func_examples[0]['errors'] = errors
+                            formatted_examples += func_examples
                     else:
                         if not errors:
-                            formatted_examples += fe
->>>>>>> 4a19f989
+                            formatted_examples += func_examples
                 except AttributeError:
                     pass
         self.stdout.write(json.dumps(formatted_examples, indent=2))