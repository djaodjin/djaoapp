--- conflicted
+++ resolved
@@ -23,10 +23,7 @@
 
 from ..compat import gettext_lazy as _, reverse, six
 from ..signals import contact_requested
-<<<<<<< HEAD
 from ..utils import get_contact_captcha_keys
-=======
->>>>>>> ed601723
 from ..validators import validate_contact_form
 
 
