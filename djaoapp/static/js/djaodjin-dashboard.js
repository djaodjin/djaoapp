/* Copyright (c) 2018, Djaodjin Inc.
   see LICENSE
*/

/* global document jQuery */


(function ($) {
    "use strict";

$(document).ready(function(){
    (function(){
/*
        // slideout sidebar
        var body = $('body');
        var nav = $('.dashboard-nav');
        var container = $('.dashboard-inner-container')
        var overlay = $('.dashboard-sidebar-overlay');
        var content = $('.dashboard-content');
        var open = false;

        $(".dashboard-header-menu .navbar-toggle").click(function(e) {
            e.preventDefault();
            if(!open) {
                body.css('overflow', 'hidden')
                container.css('overflow', 'hidden')
                nav.animate({left: '0'});
                content.animate({left: '220px'}, function(){
                    overlay.show()
                    open = true;
                })
            }
        });
        overlay.add(".dashboard-header-menu .navbar-toggle").click(function() {
            if(open) {
                nav.animate({left: '-350px'})
                content.animate({left: 0}, function(){
                    overlay.hide()
                    body.css('overflow', 'visible')
                    container.css('overflow', 'visible')
                    open = false;
                })
            }
        });
*/
        $(".dashboard-nav-toggle").click(function(event) {
            event.preventDefault();
            var element = $(this);
<<<<<<< HEAD
            var icon = element.find("i");
            var nav = element.parents(".dashboard-nav");
=======
            var icon = element.children("i");
//            var nav = element.parents(".dashboard-nav");
            var nav = $(".dashboard-nav");
>>>>>>> 43c4d3f4
            var containerInner = nav.parents(".dashboard-inner-container");
            var navBorder = nav.find(".dashboard-nav-border");
            var navWidth = nav.width();
            var toggleWidth = navBorder.width();
            var sidebarEdge = containerInner.css("left");
            nav.removeClass("initial opened closed");
            icon.removeClass("initial opened closed");
            if( sidebarEdge === "-" + (navWidth - toggleWidth) + "px" ) {
                sidebarEdge = 0;
                nav.addClass("opened");
                icon.addClass("opened");
            } else {
                sidebarEdge = "-" + (navWidth - toggleWidth) + "px";
                nav.addClass("closed");
                icon.addClass("closed");
            }
            var animates = {left: sidebarEdge};
            var container =  containerInner.parents(".dashboard-container");
            var containerW = container.width();
            if( containerW >= 768 ) {
                if( sidebarEdge ) {
                    var newInnerWidth = containerW + (navWidth - toggleWidth);
                    animates['width'] = "" + newInnerWidth + "px";
                } else {
                    animates['width'] = "" + containerW + "px";
                }
            }
            containerInner.animate(animates, 500, function() {
                container.trigger("resize");
            });
        });

    })();
});

})(jQuery);<|MERGE_RESOLUTION|>--- conflicted
+++ resolved
@@ -46,14 +46,8 @@
         $(".dashboard-nav-toggle").click(function(event) {
             event.preventDefault();
             var element = $(this);
-<<<<<<< HEAD
             var icon = element.find("i");
             var nav = element.parents(".dashboard-nav");
-=======
-            var icon = element.children("i");
-//            var nav = element.parents(".dashboard-nav");
-            var nav = $(".dashboard-nav");
->>>>>>> 43c4d3f4
             var containerInner = nav.parents(".dashboard-inner-container");
             var navBorder = nav.find(".dashboard-nav-border");
             var navWidth = nav.width();
