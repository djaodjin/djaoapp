--- conflicted
+++ resolved
@@ -25,13 +25,10 @@
   font-size: $h4-font-size;
 }
 
-<<<<<<< HEAD
 .page-header {
    margin-bottom: $spacer;
 }
 
-=======
->>>>>>> 92ea8b47
 // XXX unsorted yet.
 
 .leaderboard.jumbotron {
