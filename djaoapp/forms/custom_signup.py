--- conflicted
+++ resolved
@@ -22,10 +22,7 @@
     FrictionlessSignupForm, PasswordConfirmMixin, AuthenticationForm)
 
 from ..compat import gettext_lazy as _, reverse, six
-<<<<<<< HEAD
 from ..utils import get_registration_captcha_keys
-=======
->>>>>>> ed601723
 
 
 class MissingFieldsMixin(object):
