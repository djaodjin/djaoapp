--- conflicted
+++ resolved
@@ -12,11 +12,7 @@
 from signup.urls.users import USERNAME_PAT
 from urldecorators import include, url
 
-<<<<<<< HEAD
-from ..api.auth import JWTRegister, CredentialsAPIView
-=======
-from ..api.auth import DjaoAppJWTRegister
->>>>>>> 43c4d3f4
+from ..api.auth import DjaoAppJWTRegister, CredentialsAPIView
 from ..api.custom_themes import ThemePackageListAPIView
 from ..api.notifications import NotificationAPIView
 from ..api.users import UserProfileAPIView
@@ -78,14 +74,10 @@
     url_direct(r'^api/', include('saas.urls.api.provider.metrics')),
     url_provider(r'^api/', include('saas.urls.api.subscriber')),
     url_self_provider(r'^api/', include('signup.urls.api.keys')),
-<<<<<<< HEAD
     url_self_provider(r'^api/', include('signup.urls.api.tokens')),
     url_self_provider(r'^api/users/(?P<user>%s)/$' % USERNAME_PAT,
         UserProfileAPIView.as_view(), name='api_user_profile'),
-=======
->>>>>>> 43c4d3f4
     url_self_provider(r'^api/', include('signup.urls.api.users')),
-    url_authenticated(r'^api/', include('signup.urls.api.tokens')),
     url_direct(r'api/', include('signup.urls.api.contacts')),
     url(r'^api/auth/register/',
         DjaoAppJWTRegister.as_view(), name='api_register'),
