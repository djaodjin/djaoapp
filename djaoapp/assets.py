# Copyright (c) 2018, DjaoDjin inc.
# see LICENSE

import os

from django_assets import Bundle, register
from django.conf import settings

#pylint: disable=invalid-name

css_email = Bundle(
    os.path.join(settings.BASE_DIR, 'assets/less/email/email.less'),
    filters=['less', 'cssmin'],
    output='cache/email.css', debug=False)
register('css_email', css_email)

# Minimal: jquery and bootstrap always active on the site
js_base = Bundle('vendor/jquery.js',
                 'vendor/jquery.cookie.js',
                 'vendor/bootstrap.js',
                 'vendor/bootbox.js',
                 'vendor/toastr.js',
                 'js/djaodjin-dashboard.js',
                 'js/djaodjin-menubar.js',
            filters='yui_js', output='cache/base.js')
register('js_base', js_base)


# User cart and payment processing (also includes ``showErrorMessages``).
js_saas = Bundle(
    'vendor/jquery.payment.js',
    'js/djaodjin-saas.js',
    'js/djaodjin-stripe.js',
    'js/djaodjin-postal.js',
    'js/djaodjin-password-strength.js',
    'js/djaodjin-resources.js', # At the end to avoid errors in browser
                                # after all files are concatenated together
    filters='jsmin', output='cache/saas.js') # XXX yuv_js produces errors.
register('js_saas', js_saas)


js_auth = Bundle(
    'js/djaodjin-postal.js',
    'js/djaodjin-password-strength.js',
    filters='yui_js', output='cache/auth.js')
register('js_auth', js_auth)

# Related to djaodjin-saas manager dasboard
# -----------------------------------------

# must be present:
#  - css_base
css_dashboard = Bundle(
    'vendor/nv.d3.css',
    'vendor/trip.css',
    'vendor/chardinjs.css', # XXX duplicated from snaplines.css
    filters='cssmin', output='cache/dashboard.css')
register('css_dashboard', css_dashboard)

<<<<<<< HEAD
=======

>>>>>>> 1f2e7d75
js_vue = Bundle(
    'vendor/moment.js',
    'vendor/moment-timezone-with-data.js',
    'vendor/jquery-ui.js',
    'vendor/Sortable.js',
    'vendor/vue.js',
    'vendor/bootstrap-vue.min.js',
    'vendor/uiv.min.js', # XXX uiv is loaded from the vue.use in djaodjin-saas 
    'vendor/vue2-filters.js',
    filters='jsmin', output='cache/vue.js')
register('js_vue', js_vue)

<<<<<<< HEAD
=======

>>>>>>> 1f2e7d75
js_djaodjin_vue = Bundle(
    'js/djaodjin-dashboard.js', # also in base.js
    'js/djaodjin-menubar.js',  # also in base.js
    'vendor/dropzone.js',                  # XXX also in js_pages
    'vendor/d3.js',
    'vendor/nv.d3.js',
    'vendor/trip.js',
    'vendor/chardinjs.js',
    'vendor/vue-croppa.min.js',
    'js/djaodjin-upload.js',
    'js/djaodjin-dashboard.js',
    'js/djaodjin-signup-vue.js',
    'js/djaodjin-saas-vue.js',
    'js/djaodjin-rules-vue.js',
    'js/djaodjin-metrics.js',
    filters='jsmin', output='cache/djaodjin-vue.js')
register('js_djaodjin_vue', js_djaodjin_vue)

# Used in docs/api.html
js_dashboard = Bundle(
    'js/djaodjin-dashboard.js',
    filters='jsmin', output='cache/djaodjin-dashboard.js')
register('js_dashboard', js_dashboard)

# Related to djaodjin-pages edition tools
# ---------------------------------------

# must be present:
#  - css_base
css_pages = Bundle(
    "vendor/jquery-ui.css",                 # pages
    "vendor/chardinjs.css", # XXX duplicated from snaplines.css
    "vendor/bootstrap-colorpicker.css",
    'css/djaodjin-editor.css',
    'css/djaodjin-sidebar-gallery.css',
    filters='cssmin', output='cache/pages.css')
register('css_pages', css_pages)

# must be previously included:
#   - vendor/js/jquery.js (js_base)
js_pages = Bundle(
    "vendor/dropzone.js",                  # pages
    "vendor/jquery-ui.js",                 # pages
    "vendor/jquery.selection.js",          # pages
    "vendor/jquery.autosize.js",           # pages
    "vendor/Markdown.Converter.js",        # pages
    "vendor/Markdown.Sanitizer.js",        # pages
    "vendor/rangy-core.js",
    "vendor/hallo.js",
    "vendor/jquery.textarea_autosize.js",
    "vendor/jquery.ui.touch-punch.js",     # pages
    "vendor/chardinjs.js", # XXX duplicated from js_dashboard
    "vendor/less.js",
    "js/djaodjin-resources.js",
    "js/djaodjin-editor.js",           # pages
    "js/djaodjin-upload.js",           # pages
    "js/djaodjin-sidebar-gallery.js",  # pages
    "js/djaodjin-plan-edition.js",
    "js/wizard.js",
    filters='jsmin', output='cache/pages.js')
register('js_pages', js_pages)


js_theme_editors = Bundle(
    #XXX Cannot find a bower install:
    # https://raw.githubusercontent.com/cowboy/jquery-throttle-debounce/master/jquery.ba-throttle-debounce.js
    "vendor/jquery.ba-throttle-debounce.js",
    "vendor/bootstrap-colorpicker.js",
    "js/djaodjin-code-editor.js",      # pages
    "js/djaodjin-style-editor.js",     # pages
    filters='jsmin', output='cache/theme-editors.js')
register('js_theme_editors', js_theme_editors)<|MERGE_RESOLUTION|>--- conflicted
+++ resolved
@@ -57,10 +57,7 @@
     filters='cssmin', output='cache/dashboard.css')
 register('css_dashboard', css_dashboard)
 
-<<<<<<< HEAD
-=======
 
->>>>>>> 1f2e7d75
 js_vue = Bundle(
     'vendor/moment.js',
     'vendor/moment-timezone-with-data.js',
@@ -73,10 +70,7 @@
     filters='jsmin', output='cache/vue.js')
 register('js_vue', js_vue)
 
-<<<<<<< HEAD
-=======
 
->>>>>>> 1f2e7d75
 js_djaodjin_vue = Bundle(
     'js/djaodjin-dashboard.js', # also in base.js
     'js/djaodjin-menubar.js',  # also in base.js
