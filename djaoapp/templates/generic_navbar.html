{% if request|is_authenticated %}
<<<<<<< HEAD
<li>
    <a id="app_home" href="{{request|url_app}}{% if organization %}{{organization}}/{% endif %}">Home</a>
=======
<li class="nav-item">
    <a class="nav-link" href="{{request|url_app}}">App</a>
>>>>>>> b61cf62c
</li>
{% endif %}
<li {% if request|url_pricing in request.path %}class="nav-item active"{% endif %}>
    <a class="nav-link" href="{{request|url_pricing}}" data-intro="Add pricing plans" data-position="bottom">Pricing</a>
</li><|MERGE_RESOLUTION|>--- conflicted
+++ resolved
@@ -1,13 +1,8 @@
-{% if request|is_authenticated %}
-<<<<<<< HEAD
-<li>
-    <a id="app_home" href="{{request|url_app}}{% if organization %}{{organization}}/{% endif %}">Home</a>
-=======
+{% if request and request|is_authenticated %}
 <li class="nav-item">
-    <a class="nav-link" href="{{request|url_app}}">App</a>
->>>>>>> b61cf62c
+    <a id="app_home" class="nav-link" href="{{request|url_app}}{% if organization %}{{organization}}/{% endif %}">Home</a>
 </li>
 {% endif %}
-<li {% if request|url_pricing in request.path %}class="nav-item active"{% endif %}>
+<li {% if request and request|url_pricing in request.path %}class="nav-item active"{% endif %}>
     <a class="nav-link" href="{{request|url_pricing}}" data-intro="Add pricing plans" data-position="bottom">Pricing</a>
 </li>