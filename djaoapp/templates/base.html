<!DOCTYPE html>
<html class="no-js" lang="en">
<head>
    <meta charset="utf-8">
    <meta http-equiv="X-UA-Compatible" content="IE=edge,chrome=1">
    <meta name="viewport" content="width=device-width, initial-scale=1.0">
    <meta name="author" content="DjaoDjin inc.">
    <meta name="copyright" content="Copyright (c) 2019 DjaoDjin inc.">
    <title>{% block title %}{% if request and request.site %}{{request.site.printable_name}}{% else %}Bootstrap a Subscription Business Today{% endif %} | DjaoDjin{% endblock %}</title>
    <meta property="og:image" content="https://djaodjin.com/static/img/og-image.png" />
    <meta property="og:site_name" content="DjaoDjin" />
    <meta property="og:type" content="website" />
    <meta name="twitter:account_id" content="1551213320" />
    <meta name="twitter:card" content="summary" />
    <meta name="twitter:creator" content="@djaodjin" />
    <meta name="twitter:domain" content="https://djaodjin.com" />
    <meta name="twitter:image" content="https://djaodjin.com/static/img/og-image.png" />
    <meta name="twitter:site" content="@djaodjin" />
    <link rel="stylesheet" media="screen" href="/static/cache/bootstrap.css" />
    {% assets "css_base" %}
    <link rel="stylesheet" media="screen" href="{{ ASSET_URL }}" />
    {% endassets %}
    <style media="screen">
    {% if VUEJS %}
[v\:cloak], [v-cloak], [data-v-cloak], [x-v-cloak], .v-cloak, .x-v-cloak {
  display: none !important;
}
    {% else %}
[ng\:cloak], [ng-cloak], [data-ng-cloak], [x-ng-cloak], .ng-cloak, .x-ng-cloak {
  display: none !important;
}
    {% endif %}
    /* Override Bootstrap 4 styling on Django Debug Toolbar */
    #djDebug[hidden], #djDebug [hidden] {
        display: block !important;
    }

    #djDebug [hidden][style='display: none;'] {
        display: none !important;
    }
    </style>
    <link href="//fonts.googleapis.com/css?family=Sonsie+One" rel="stylesheet" type="text/css">
    {% if csrf_token %}
    <meta name="csrf-token" content="{{csrf_token}}">
    {% endif %}
    <!-- HTML5 shim, for IE6-8 support of HTML5 elements -->
    <!--[if lt IE 9]>
        <script src="http://cdnjs.cloudflare.com/ajax/libs/html5shiv/3.7.2/html5shiv.min.js"></script>
        <script src="https://oss.maxcdn.com/libs/respond.js/1.4.2/respond.min.js"></script>
        <![endif]-->
    {% block localheader %}{% endblock %}
    {% if request and 'djaoapp.com' in request|host %}
    <!-- Google Analytics -->
    <script type="text/javascript">
(function(i,s,o,g,r,a,m){i['GoogleAnalyticsObject']=r;i[r]=i[r]||function(){
(i[r].q=i[r].q||[]).push(arguments)},i[r].l=1*new Date();a=s.createElement(o),
m=s.getElementsByTagName(o)[0];a.async=1;a.src=g;m.parentNode.insertBefore(a,m)
})(window,document,'script','https://www.google-analytics.com/analytics.js','ga');
  ga('create', 'UA-41399084-1', 'auto');
  ga('send', 'pageview');
    </script>
    {% endif %}
</head>
<body>
  <div id="wrap">
    <div id="main">
      <div class="dashboard-container">
        <div class="{% block dashboard_inner_container_classes %}{% endblock %}">
          {% block dashboard_nav %}
          <!-- <div class="dashboard-nav"></div> -->
          {% endblock %}
          <div class="dashboard-content">
            <header>
<<<<<<< HEAD
              <nav class="navbar navbar-default">
=======
              <nav class="navbar navbar-light navbar-expand-md {% block navbar_extra_classes %}{% endblock %}" style="background-color: #ffffff">
>>>>>>> b61cf62c
                {% block content_navbarbrand %}
                <div class="navbarbrand">
                    <button type="button" class="navbar-toggle" data-toggle="collapse" data-target=".navbar-collapse">
                        <i class="fa fa-chevron-down"></i>
                    </button>
                    {% include "_navbarbrand.html" %}
                </div>
                {% endblock %}
                {% block header_navbar_large %}
<<<<<<< HEAD
                {% if request and request|is_authenticated %}
                <ul class="nav navbar-nav" style="float:right;">
                    <li>
                        <a title="Click Here to sign out" href="{{'/logout/'|site_prefixed}}"><span class="hidden-xs">Sign out </span><span class="fa fa-sign-out fa-lg"></span></a>
                    </li>
                </ul>
                {% endif %}
                <ul class="nav navbar-nav header-menubar" style="float:right;">
                    {# links to user profile and #}
                    {# organizations is added here. #}
                    {% if request and request|is_authenticated %}
                    <li>
                        <a href="">{{request.user.username}}</a>
                    </li>
                    {% else %}
                    <li>
                        <a title="Click Here to sign into your account" href="{{'login/'|site_prefixed}}"><span class="fa fa-sign-in fa-lg"></span> Sign in</a></li>
                    </li>
                    {% endif %}
                </ul>
                <div class="navbar-break"></div>
                <div class="navbar-collapse collapse navbar-right">
                    <ul class="nav navbar-nav">
                        {% include "generic_navbar.html" %}
=======
                <div class="collapse navbar-collapse" id="navbarTogglerDemo02">
                    <ul class="navbar-nav ml-auto mt-2 mt-lg-0" style="float:right;margin-right:15px;">
                        {% include "generic_navbar.html" %}
                        <li class="nav-item header-menubar">
                            {# links to user profile and #}
                            {# organizations is added here. #}
                            <a class="nav-link" id="login" href="{{request|url_login}}"><i class="fa fa-lock fa-lg"></i> Sign In</a>
                        </li>
                        {% if request|is_authenticated %}
                        <li class="nav-item"><a class="nav-link" title="Click Here to sign out" href="{{request|url_logout}}">Sign Out <span class="fa fa-sign-out fa-lg"></span></a></li>
                        {% endif %}
>>>>>>> b61cf62c
                    </ul>
                </div>
                {% endblock %}
              </nav>
              {% block fullviewport %}
              {% endblock %}
            </header>
            <div style="padding-left:10px;">
              <div id="messages">
                <div id="messages-content">
                  {% if request %}
                  {% for message in request|messages %}
                  <div class="alert{% if message.tags %} alert-{{message.tags}}{% endif %}">
                    <button type="button" class="close" data-dismiss="alert">&times;</button>
                    {% if 'safe' in message.tags %}
                    <div>{{message|safe}}</div>
                    {% else %}
                    <div>{{message}}</div>
                    {% endif %}
                  </div>
                  {% endfor %}
                  {% endif %}
                  {% if form %}
                  {% for message in form|messages %}
                  <div class="alert alert-danger">
                    <button type="button" class="close" data-dismiss="alert">&times;</button>
                    <div>{{message}}</div>
                  </div>
                  {% endfor %}
                  {% endif %}
                </div>
              </div>
              {% block content %}
              {% endblock %}
            </div>
          </div><!-- /.dashboard-content -->
        </div><!-- /.dashboard-inner-container -->
      </div><!-- /.dashboard-container -->
    </div><!-- /#main -->
  </div><!-- /.wrap -->
  {% block footer %}
  <footer class="footer">
    {% block localfooter %}
    {% endblock %}
    <div class="copyr">Powered by &copy; 2019 DjaoDjin. All rights reserved. - <a href="/legal/" target="_blank">Legal</a>
        &nbsp;&nbsp;
      <a href="https://github.com/djaodjin/" target="_blank"><i class="fa fa-github fa-sm"></i></a>
      <a href="https://twitter.com/djaodjin"  target="_blank"><i class="fa fa-twitter fa-sm"></i></a>
      <a href="https://plus.google.com/+Djaodjin" target="_blank" rel="publisher"><i class="fa fa-google-plus fa-sm"></i></a>
    </div>
  </footer>
  {% endblock footer %}
  {% block _bodyscripts %}
  {% assets "js_base" %}
  <script type="text/javascript" src="{{ ASSET_URL }}"></script>
  {% endassets %}
  <script type="text/javascript">
jQuery(document).ready(function($) {
    toastr.options = {
        "closeButton": true,
        "debug": false,
        "newestOnTop": false,
        "progressBar": false,
        "positionClass": "toast-top-full-width",
        "preventDuplicates": false,
        "onclick": null,
        "showDuration": 200,
        "hideDuration": 200,
        "timeOut": "0",
        "extendedTimeOut": "0",
        "showEasing": "linear",
        "hideEasing": "linear",
        "showMethod": "slideDown",
        "hideMethod": "slideUp",
        containerId: "messages-content",
        toastClass: "alert",
        iconClasses: {
            error: "alert-danger",
            info: "alert-info",
            success: "alert-success",
            warning: "alert-warning"
        },
    };
});
  </script>
  {% block bodyscripts %}{% endblock %}
  {% endblock %}
</body>
</html><|MERGE_RESOLUTION|>--- conflicted
+++ resolved
@@ -71,11 +71,7 @@
           {% endblock %}
           <div class="dashboard-content">
             <header>
-<<<<<<< HEAD
-              <nav class="navbar navbar-default">
-=======
-              <nav class="navbar navbar-light navbar-expand-md {% block navbar_extra_classes %}{% endblock %}" style="background-color: #ffffff">
->>>>>>> b61cf62c
+              <nav class="navbar navbar-light navbar-expand-md {% block navbar_extra_classes %}{% endblock %}">
                 {% block content_navbarbrand %}
                 <div class="navbarbrand">
                     <button type="button" class="navbar-toggle" data-toggle="collapse" data-target=".navbar-collapse">
@@ -85,11 +81,10 @@
                 </div>
                 {% endblock %}
                 {% block header_navbar_large %}
-<<<<<<< HEAD
                 {% if request and request|is_authenticated %}
                 <ul class="nav navbar-nav" style="float:right;">
-                    <li>
-                        <a title="Click Here to sign out" href="{{'/logout/'|site_prefixed}}"><span class="hidden-xs">Sign out </span><span class="fa fa-sign-out fa-lg"></span></a>
+                    <li class="nav-item">
+                        <a class="nav-link" title="Click Here to sign out" href="{{'/logout/'|site_prefixed}}"><span class="hidden-xs">Sign out </span><span class="fa fa-sign-out fa-lg"></span></a>
                     </li>
                 </ul>
                 {% endif %}
@@ -97,32 +92,19 @@
                     {# links to user profile and #}
                     {# organizations is added here. #}
                     {% if request and request|is_authenticated %}
-                    <li>
-                        <a href="">{{request.user.username}}</a>
+                    <li class="nav-item">
+                        <a class="nav-link" href="">{{request.user.username}}</a>
                     </li>
                     {% else %}
-                    <li>
-                        <a title="Click Here to sign into your account" href="{{'login/'|site_prefixed}}"><span class="fa fa-sign-in fa-lg"></span> Sign in</a></li>
+                    <li class="nav-item">
+                        <a class="nav-link" title="Click Here to sign into your account" href="{{'login/'|site_prefixed}}"><span class="fa fa-sign-in fa-lg"></span> Sign in</a></li>
                     </li>
                     {% endif %}
                 </ul>
                 <div class="navbar-break"></div>
                 <div class="navbar-collapse collapse navbar-right">
-                    <ul class="nav navbar-nav">
+                    <ul class="nav navbar-nav ml-auto mt-2 mt-lg-0">
                         {% include "generic_navbar.html" %}
-=======
-                <div class="collapse navbar-collapse" id="navbarTogglerDemo02">
-                    <ul class="navbar-nav ml-auto mt-2 mt-lg-0" style="float:right;margin-right:15px;">
-                        {% include "generic_navbar.html" %}
-                        <li class="nav-item header-menubar">
-                            {# links to user profile and #}
-                            {# organizations is added here. #}
-                            <a class="nav-link" id="login" href="{{request|url_login}}"><i class="fa fa-lock fa-lg"></i> Sign In</a>
-                        </li>
-                        {% if request|is_authenticated %}
-                        <li class="nav-item"><a class="nav-link" title="Click Here to sign out" href="{{request|url_logout}}">Sign Out <span class="fa fa-sign-out fa-lg"></span></a></li>
-                        {% endif %}
->>>>>>> b61cf62c
                     </ul>
                 </div>
                 {% endblock %}
