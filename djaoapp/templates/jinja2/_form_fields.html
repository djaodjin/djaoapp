--- conflicted
+++ resolved
@@ -22,11 +22,7 @@
         </label>
       </div>
       {% for error in bound_field.errors %}
-<<<<<<< HEAD
-        <span class="form-text"><strong>{{error}}</strong></span>
-=======
-        <span class="help-block">{{error}}</span>
->>>>>>> 1c8aa6c7
+        <span class="form-text help-block">{{error}}</span>
       {% endfor %}
       {% if bound_field.help_text %}
         <span class="form-text">{{bound_field.help_text}}</span>
@@ -89,11 +85,7 @@
         </select>
       {% endif %}
       {% for error in bound_field.errors %}
-<<<<<<< HEAD
-        <span class="form-text"><strong>{{error}}</strong></span>
-=======
-        <span class="help-block">{{error}}</span>
->>>>>>> 1c8aa6c7
+        <span class="form-text help-block">{{error}}</span>
       {% endfor %}
       {% if bound_field.help_text %}
         <span class="form-text">{{bound_field.help_text}}</span>
@@ -119,11 +111,7 @@
         {% endfor %}
       </select>
       {% for error in bound_field.errors %}
-<<<<<<< HEAD
-      <span class="form-text"><strong>{{error}}</strong></span>
-=======
-      <span class="help-block">{{error}}</span>
->>>>>>> 1c8aa6c7
+      <span class="form-text help-block">{{error}}</span>
       {% endfor %}
       {% if bound_field.help_text %}
       <span class="form-text">{{bound_field.help_text}}</span>
