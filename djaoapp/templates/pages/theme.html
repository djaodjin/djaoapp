--- conflicted
+++ resolved
@@ -36,7 +36,6 @@
     </div>
   </div>
 </div>
-<<<<<<< HEAD
 <div>
   <div class="mt-4">
     <h4>Settings</h4>
@@ -52,30 +51,4 @@
     </form>
   </div>
 </div>
-{% endblock %}
-
-{% block dashboard_bodyscripts %}
-<script type="text/javascript">
-jQuery(document).ready(function($) {
-  $(".pages-upload").djupload({
-      uploadUrl: "{{urls.pages.api_themes}}",
-  });
-  $("#reset-theme").click(function(event) {
-     $.ajax({
-         method: "DELETE",
-         url: "{{urls.pages.api_themes}}",
-         datatype: "json",
-         contentType: "application/json; charset=utf-8",
-         success: function(resp) {
-           showMessages(["reset to default theme"], "success");
-         },
-         error: function(resp) {
-           showErrorMessages(resp);
-         }
-     });
-  });
-});
-</script>
-=======
->>>>>>> 46ac7035
 {% endblock %}