--- conflicted
+++ resolved
@@ -1,5 +1,4 @@
 {% if request|is_authenticated %}
-<<<<<<< HEAD
 <li class="dropdown">
   {% if active_organization %}
   <a href="#" class="dropdown-toggle" style="padding-top:0;padding-bottom:0;" data-toggle="dropdown" role="button"
@@ -28,49 +27,13 @@
     {% if top_accessibles|length > 0 %}
     {% for accessible in top_accessibles %}
     <li role="separator" class="divider"></li>
-    <li class="dropdown-label" role="presentation">{{accessible.printable_name}}<span class="dropdown-label-role">{{accessible.role_slug}}</span></li>
+    <li class="dropdown-label" role="presentation">{{accessible.printable_name}}<span class="dropdown-label-role">{{accessible.role_title}}</span></li>
     <li role="presentation"><a href="{{accessible.app_location}}" role="menuitem" tabindex="-1">Home</a></li>
     <li role="presentation"><a href="{{accessible.settings_location}}" role="menuitem" tabindex="-1">Settings</a></li>
     {% endfor %}
     {% endif %}
   </ul>
 </li>
-=======
-    <div class="menubar">
-        <a href="#" class="menubar-dropdown-toggle">
-            {% if active_organization %}
-            <span class="menubar-label-title">
-                {{active_organization.printable_name}} <span class="caret"></span>
-            </span>
-            <span class="menubar-label-subtitle">
-                {{request.user.username}}
-            </span>
-            {% else %}
-            <span class="menubar-label">
-                {{request.user.username}} <span class="caret"></span>
-            </span>
-            {% endif %}
-        </a>
-        <div class="menubar-dropdown-container">
-            <ul class="dropdown-menu">
-                {% if top_accessibles|length > 0 %}
-                    <li class="dropdown-label">{{request.user.username}}</li>
-                {% endif %}
-                <li><a id="authenticated-user" href="{{request|url_profile}}">Profile</a></li>
-                <li><a href="{{request|url_logout}}?next={{request|url_home}}">Sign Out</a></li>
-                {% if top_accessibles|length > 0 %}
-                    {% for accessible in top_accessibles %}
-                        <li role="separator" class="divider"></li>
-                        <li class="dropdown-label">{{accessible.printable_name}}<span class="dropdown-label-role">{{accessible.role_title}}</span></li>
-                        <li><a href="{{accessible.app_location}}">Home</a></li>
-                        <li><a href="{{accessible.settings_location}}">Settings</a></li>
-                    {% endfor %}
-                {% endif %}
-            </ul>
-            <div class="djaodjin-overlay header-menubar-overlay"></div>
-        </div>
-    </div>
->>>>>>> 1e98a548
 {% else %}
 <li>
 <a id="login" href="{{request|url_login}}"><i class="fa fa-lock fa-lg"></i> Sign In</a>
