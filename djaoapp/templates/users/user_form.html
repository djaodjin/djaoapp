{% extends "users/base.html" %}

{% block saas_title %}{{user.full_name}}'s Profile{% endblock %}

{% block saas_lead_help %}Information on a registered user.{% endblock %}

{% block saas_help %}
<p>
You can update a user contact information, as well as login credentials here.
</p>
{% endblock %}

{% block saas_content %}
<section id="personal">
  <div id="user-profile-container">
    {% include "_form.html" %}
    <hr />
    <div class="panel panel-default" style="margin:50px auto;">
      <div class="panel-heading">
      </div>
      <div class="panel-body" style="padding: 15px;">
        {% if urls.user.password_change %}
        <div class="row">
          <div class="col-sm-5">
            <a id="change-password" class="btn btn-default" href="{{urls.user.password_change}}" style="width:100%;">Change Password</a>
          </div>
          <div class="col-sm-7">
            <span class="btn">Use a new password to login.</span>
          </div>
        </div>
        {% endif %}
        {% if urls.user.api_generate_keys %}
        <div class="row" style="margin-top:15px;">
          <div class="col-sm-5">
            <button id="generate-key-open" class="btn btn-default" style="width:100%;" @click="resetKey">Reset API Key</button>
          </div>
          <div class="col-sm-7">
            <span class="btn">Obtain a new API Key to authenticate.</span>
          </div>
        </div>
        {% endif %}
      </div>
    </div>
    <div class="panel panel-danger" style="margin:50px auto;">
      <div class="panel-heading">
        Danger Zone
      </div>
      <div class="panel-body" style="padding: 15px;">
        <div class="row" style="margin-top: 15px;">
          <div class="col-sm-5">
            <button id="delete-action-open" class="btn btn-danger" style="width:100%;" @click="userModalOpen=true">Delete user</button>
          </div>
          <div class="col-sm-7">
            <span class="btn">This operation cannot be reversed.</span>
          </div>
        </div>
      </div>
    </div>
    <modal v-model="userModalOpen" title="Delete Profile...">
        <p>
You are about to delete the profile and account
for <em>{{user.full_name}}</em>.
This operation cannot be reversed.
        </p>
        <p>
Are you sure you want to continue?
        </p>
        <div slot="footer">
            <button
                    class="btn btn-default"
                    @click="userModalOpen=false">Cancel</button>
            <button type="submit"
                    class="btn btn-danger"
                    @click="deleteProfile">Delete</button>
        </div>
    </modal>
    <modal v-model="apiModalOpen" title="API Key">
    <!-- modal dialog to generate API keys -->
        <div class="form-group">
          <div class="controls">
            <input class="form-control form-control"
                   v-model="apiKey" name="key" maxlength="128"
                   type="text" disabled placeholder="Generating..." />
          </div>
        </div>
        <div>
          <p>
This is the API key you can use to authenticate with the service.
          </p>
          <p>
The key will only be displayed once. Keep it secure.
          </p>
        </div>
        <div slot="footer">
            <button class="btn btn-default"
                    type="button" @click="generateKey">Generate</button>
            <button class="btn btn-primary"
                    @click="apiModalOpen=false">OK</button>
        </div>
    </modal>
    <!-- end of modal dialog to generate API keys -->
  </div> <!-- userProfileCtrl -->
</section>
<<<<<<< HEAD
{% endblock %}

{% block users_bodyscripts %}
<script type="text/javascript">
/* Implementation Note: Not including a list of dependent modules
   (2nd parameter to `module`) "re-opens" the module for additional
   configuration.
   - We add the CSRF token for as an HTTP header on API calls.
   - We make it easier to separate between django and angularjs templates
     by changing Angular defaults to [[ and ]] characters. */
var reopenSignupApp = angular.module('signupApp');
reopenSignupApp.config(['$interpolateProvider', '$httpProvider',
           function($interpolateProvider, $httpProvider) {
    $httpProvider.defaults.headers.common['X-CSRFToken'] = '{{csrf_token}}';
    $interpolateProvider.startSymbol('[[');
    $interpolateProvider.endSymbol(']]');
}]);
reopenSignupApp.constant('settings', {
  modals: {
    generate_key: "#generate-key",
  },
  urls: {% if urls %}{{urls|to_json}}{% else %}{}{% endif %},
});
</script>
=======
>>>>>>> 12f94686
{% endblock %}<|MERGE_RESOLUTION|>--- conflicted
+++ resolved
@@ -101,7 +101,6 @@
     <!-- end of modal dialog to generate API keys -->
   </div> <!-- userProfileCtrl -->
 </section>
-<<<<<<< HEAD
 {% endblock %}
 
 {% block users_bodyscripts %}
@@ -126,6 +125,4 @@
   urls: {% if urls %}{{urls|to_json}}{% else %}{}{% endif %},
 });
 </script>
-=======
->>>>>>> 12f94686
 {% endblock %}