{% extends "saas/base_dashboard.html" %}

{% macro api_param_doc(param, operationId, read_direction=True) -%}
  {% if param.type %}
    {% if param.type == 'object' %}
      <json-schema-lazy></json-schema-lazy>
      <json-schema class="">
        <table class="params-wrap">
          {% for attr_name, attr in param.properties.items() %}
            {% if (read_direction and attr_name|not_key) or (not read_direction and not attr.readOnly) %}
              <tr class="param">
                <td class="param-name">
                  <span class="param-name-wrap">
                    <span class="param-name-content">
                      {{attr_name}}
                      <span class="param-name-enumvalue" hidden=""> null </span>
                    </span>
                  </span>
                </td>
                <td class="param-info">
                  <div>
                    <span class="param-type" title="">
                      {% if attr.type %}
                        {{attr.type}}{% if attr.type == 'array' %} of {{attr|schema_name}}{% endif %}
                      {% else %}
                        {{attr|schema_name}}
                      {% endif %}
                    </span>

                    {# XXX add `operationId.endswith('_create') and` as #}
                    {# a workaround if we show PATCH instead of PUT     #}
                    {# for updates.                                     #}

                    {% if not read_direction and attr_name in param.required %}
                      <span class="param-required">
                        required
                      </span>
                    {% endif %}
                    
                    {% if attr|schema_href %}
                      <button class="btn btn-default" type="button" data-toggle="collapse" data-target="#collapse-{{operationId}}-{{attr|schema_name}}" aria-expanded="false" aria-controls="collapse-{{operationId}}">
                        ...
                      </button>
                      <div id="collapse-{{operationId}}-{{attr|schema_name}}" class="collapse">
                          {{api_param_doc(definitions[attr|schema_href], operationId, read_direction)}}
                      </div>
                    {% endif %}
                  </div>
                  {% if attr.description %}
                    <div class="param-description">
                      {{ attr.description }}
                    </div>
                  {% endif %}
                </td>
              </tr>
            {% endif %}
          {% endfor %}
        </table>
      </json-schema>
    {% else %}
      <div class="param">
        <div class="param-name">
          <span class="param-name-wrap">{{param.name}}</span>
        </div>
        <div class="param-info">
          <div>
              <span class="param-type integer" title="">{{param.type}}</span>
              {% if param.required %}
                <span class="param-required">required</span>
              {% endif %}
          </div>
          <div class="param-description">
              <p>{{param.description}}</p>
          </div>
        </div>
      </div>
    {% endif %}
  {% elif param.schema %}
      {{api_param_doc(param.schema, operationId, read_direction)}}
  {% else %}
      {{api_param_doc(definitions[param|schema_href], operationId, read_direction)}}
  {% endif %}
{%- endmacro %}

{% block sidebar %}
  <ul class="nav flex-column">
    {% for tag, title in tags.items() %}
    <li class="nav-item">
        <a class="nav-link" href="#{{tag|lower}}">{{title}}</a>
    </li>
    {% endfor %}
  </ul>
  <hr class="d-md-none" />
  <ul class="nav flex-column d-md-none">
      {% include "_generic_navbar.html" %}
  </ul>
{% endblock %}

{% block content_area_classes %} style="padding-left: 20px;"{% endblock %}

{% block content %}
<div>
  {% for api_end_point in api_end_points %}
    {% if api_end_point.tags != variable_watcher %}
      <section class="row">
        <div class="col-sm-7">
          <a name="{% if api_end_point.tags == 'proxy' %}rules{% else %}{{api_end_point.tags}}{% endif %}"></a>
          <h2 style="margin-top:20px;">
            {{tags[api_end_point.tags]}} 
            <a href="#{% if api_end_point.tags == 'proxy' %}rules{% else %}{{api_end_point.tags}}{% endif %}" class="header-anchor">
              <i class="fa fa-link"></i>
            </a>
          </h2>
          
          {% if api_end_point.tags == 'auth' %}
            <p>
              The DjaoApp API is meant to be used by your application front-end logic in the
              same way you are calling your application backend API. DjaoApp seemlessly
              extends your application's backend with accounts &amp; billing API end points
              required to manage authentication, subscription, user profiles, billing
              statements and other administrative features required to run
              Software-as-a-Service on the Internet.
            </p>
            <p>
              DjaoApp supports three methods of authentication:
            </p>
            <ul>
                <li><a href="https://en.wikipedia.org/wiki/JSON_Web_Token" target="_blank">JSON Web Token</a> through the <a href="#auth_create">/auth/ API</a></li>
                <li><a href="https://en.wikipedia.org/wiki/HTTP_cookie" target="_blank">HTTP Cookie</a> through the /login/ HTML page</li>
                <li><a href="https://en.wikipedia.org/wiki/Application_programming_interface_key" target="_blank">API Key</a> downloaded from a user profile page</li>
            </ul>
            <p>
              All API requests must be made over HTTPS. Calls made over plain HTTP will fail.
            </p>
          {% elif api_end_point.tags == 'profile' %}
            <p>
              This section contains APIs to manage the identity, such as name or email
              address, of users and organizations registered to the site.
            </p>
          {% elif api_end_point.tags == 'subscriptions' %}
            <p>
              This section contains APIs to manage subscription plans and subscribers
              to those plans.
            </p>
          {% elif api_end_point.tags == 'billing' %}
            <p>
              This section contains APIs to manage the checkout, billing and accounting
              workflows, including shopping carts, coupons, charges and balance statements.
            </p>
          {% elif api_end_point.tags == 'rbac' %}
            <p>
              This section contains APIs to manage the checkout, billing and accounting
              workflows, including shopping carts, coupons, charges and balance statements.
            </p>
          {% elif api_end_point.tags == 'themes' %}
            <p>
              This section contains APIs to upload new templates for all pages, from login
              to checkout, or reset to the default theme.
            </p>
          {% elif api_end_point.tags == 'metrics' %}
            <p>
              The metrics APIs crunch the numbers and return various insight into
              the performance for the business. They are used to implement
              a <a href="https://djaodjin.com/docs/#business-performance">balances
              dashboard</a> for example.
            </p>
          {% endif %}
          <ul>
            {% for summary_end_point in api_end_points %}
              {% if summary_end_point.tags == api_end_point.tags %}
                <li>
                  <a href="#{{summary_end_point.operationId}}">
                    {{ summary_end_point.summary }}
                  </a>
                </li>
              {% endif %}
            {% endfor %}
          </ul>
          {% set variable_watcher = api_end_point.tags %}
        </div>
        <div class="col-sm-5 code"></div>
      </section>
    {% endif %}
    <section class="row">
      <div class="col-sm-7">
<<<<<<< HEAD
        <a name="{{api_end_point.operationId}}"></a><h3 class="mt-4">{{api_end_point.summary}} <a href="#{{api_end_point.operationId}}" class="header-anchor"><i class="fa fa-link"></i></a></h3>
        <pre class="end-point-url" style="background:#eee;">
{{api_end_point.func|upper}} {{api_end_point.path}}</pre>
=======
        <a name="{{api_end_point.operationId}}"></a>
        <h3 class="mt-4">
          {{api_end_point.summary}} 
          <a href="#{{api_end_point.operationId}}" class="header-anchor"><i class="fa fa-link"></i></a>
        </h3>
        <pre>
          {{api_end_point.func|upper}} {{api_end_point.path}}
        </pre>
>>>>>>> 1c680677
        <div>
            {{api_end_point.description}}
        </div>

        {% if api_end_point.parameters|query_parameters %}
          <div>
              <h5 class="param-list-header">
                <span rel="tooltip" data-toggle="tooltip" data-placement="bottom" title="Parameters that are appended to the URL. For example, in /items?id=###, the query parameter is id">
                  Query parameters
                </span>
              </h5>
              <div class="params-wrap">
                {% for param in api_end_point.parameters|query_parameters %}
                    {{ api_param_doc(param, api_end_point.operationId) }}
                {% endfor %}
              </div>
          </div> {# .param-list-header #}
        {% endif %}

        {% if api_end_point.parameters|request_body_parameters(definitions) %}
          <div>
            <h5 class="param-list-header">Request body</h5>
            <div class="params-wrap">
                {% for param in api_end_point.parameters|request_body_parameters(definitions) %}
                    {{ api_param_doc(param, api_end_point.operationId, read_direction=False) }}
                {% endfor %}
            </div>
          </div> {# .param-list-header #}
        {% endif %}

        <responses-list>
            <h5 class="responses-list-header param-list-header">Responses</h5>
            {% for resp_code, param in api_end_point.responses.items() %}
              <zippy>
                <div class="zippy zippy-success">
                  <div class="zippy-title">
                      <span class="zippy-title-content"><p>{{resp_code}}</p></span>
                  </div>
                  {% if param.type or param.schema %}
                    <div class="zippy-content">
                        {{ api_param_doc(param, api_end_point.operationId) }}
                    </div>
                  {% endif %}
                </div>
              </zippy>
            {% endfor %}
        </responses-list>{# .responses-list #}
      </div>
      <div class="col-sm-5 code">
        <h3>Examples</h3>
        <div class="code">{{api_end_point.examples}}</div>
      </div>
    </section>
  {% endfor %}
</div>
{% endblock %}

{% block bodyscripts %}
  {% assets "js_dashboard" %}
    <script type="text/javascript" charset="utf-8" src="{{ASSET_URL}}"></script>
  {% endassets %}
{% endblock %}<|MERGE_RESOLUTION|>--- conflicted
+++ resolved
@@ -183,20 +183,9 @@
     {% endif %}
     <section class="row">
       <div class="col-sm-7">
-<<<<<<< HEAD
         <a name="{{api_end_point.operationId}}"></a><h3 class="mt-4">{{api_end_point.summary}} <a href="#{{api_end_point.operationId}}" class="header-anchor"><i class="fa fa-link"></i></a></h3>
         <pre class="end-point-url" style="background:#eee;">
-{{api_end_point.func|upper}} {{api_end_point.path}}</pre>
-=======
-        <a name="{{api_end_point.operationId}}"></a>
-        <h3 class="mt-4">
-          {{api_end_point.summary}} 
-          <a href="#{{api_end_point.operationId}}" class="header-anchor"><i class="fa fa-link"></i></a>
-        </h3>
-        <pre>
-          {{api_end_point.func|upper}} {{api_end_point.path}}
-        </pre>
->>>>>>> 1c680677
+          {{api_end_point.func|upper}} {{api_end_point.path}}</pre>
         <div>
             {{api_end_point.description}}
         </div>
