--- conflicted
+++ resolved
@@ -185,13 +185,9 @@
       <div class="col-sm-7">
         <a name="{{api_end_point.operationId}}"></a><h3 class="mt-4">{{api_end_point.summary}} <a href="#{{api_end_point.operationId}}" class="header-anchor"><i class="fa fa-link"></i></a></h3>
         <pre class="end-point-url" style="background:#eee;">
-<<<<<<< HEAD
-          {{api_end_point.func|upper}} {{api_end_point.path}}</pre>
-=======
 
 {{api_end_point.func|upper}} {{api_end_point.path}}
         </pre>
->>>>>>> ff14cdc1
         <div>
             {{api_end_point.description}}
         </div>
