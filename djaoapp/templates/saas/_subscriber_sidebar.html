--- conflicted
+++ resolved
@@ -1,14 +1,4 @@
-<<<<<<< HEAD
-<ul class="nav" data-intro="Subscriber profile" data-position="right">
-=======
-<ul class="nav flex-column">
-  <li class="nav-item">
-    <a class="nav-link" id="app_home" href="{{request|url_app}}{% if organization %}{{organization}}/{% endif %}"><i class="fa fa-home"></i> <span class="">&#09;Home</span></a>
-  </li>
-</ul>
-<hr />
 <ul class="nav flex-column" data-intro="Subscriber profile" data-position="right">
->>>>>>> b61cf62c
 {% if urls.provider and urls.provider.profile %}
 <li {% if urls.provider.profile == request.path %} class="nav-item active"{% endif %}>
   <a class="nav-link" id="saas_provider_profile" href="{{urls.provider.profile}}"><i class="fa fa-user"></i> <span class="">Profile</span></a>
@@ -20,13 +10,8 @@
 {% endif %}
 {% if urls.organization.roles %}
 {% for role_title, role_url in urls.organization.roles.items() %}
-<<<<<<< HEAD
-<li{% if role_url == request.path %} class="active"{% endif %}>
-  <a href="{{role_url}}"><i class="fa fa-users"></i><span class="">{{role_title}}s</span></a>
-=======
 <li{% if role_url == request.path %} class="nav-item active"{% endif %}>
   <a class="nav-link" href="{{role_url}}"><i class="fa fa-users"></i><span class="">{{role_title|pluralize}}</span></a>
->>>>>>> b61cf62c
 </li>
 {% endfor %}
 {% endif %}
