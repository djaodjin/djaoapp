--- conflicted
+++ resolved
@@ -3,20 +3,12 @@
   amount will be positive and/or the setup fee will.
 -->
 
-<<<<<<< HEAD
 <div id="{{plan.slug}}" class="col-sm-6 col-md-4 col-lg-4 d-flex flex-column align-items-stretch position-relative plan" data-plan="{{plan.slug}}">
   <div class="plan-short"> {# class=""> #}
     <div class="plan-wrap"> {#  #}
       <div class="plan-main">
       <!-- Plan Title -->
       <div class="text-center py-3">
-=======
-<div id="{{plan.slug}}" class="plan col-sm-6 col-md-4 col-lg-4 align-self-stretch" data-plan="{{plan.slug}}">
-  <div class="plan-short d-flex flex-column justify-content-between">
-    <div>
-      <!-- Plan title, pricing and description -->
-      <div class="plan-title text-center py-3">
->>>>>>> ed601723
         {% if plan.created_at|date_in_future %}
         <p>{% trans %}Available soon!{% endtrans %}</p>
         {% endif %}
