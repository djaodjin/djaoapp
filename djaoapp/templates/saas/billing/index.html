--- conflicted
+++ resolved
@@ -107,12 +107,7 @@
                 <button class="btn btn-secondary"
                   data-bs-dismiss="modal">{% trans %}Cancel{% endtrans %}</button>
                 <button type="submit"
-<<<<<<< HEAD
                   class="btn btn-primary">{% trans %}OK{% endtrans %}</button>
-=======
-                  class="btn btn-primary"
-                  data-bs-dismiss="modal">{% trans %}OK{% endtrans %}</button>
->>>>>>> 28be527b
             </div>
           </div>
         </div>
