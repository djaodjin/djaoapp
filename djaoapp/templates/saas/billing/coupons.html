{% extends "saas/base_dashboard.html" %}

{% block saas_title %}Coupons{% endblock %}

{% block saas_content %}
<div id="coupon-list-container" ng-app="saasApp">
<div data-trip data-trip-index="1" data-trip-content="<h2>Coupons</h2><p>Coupons are used to offer percentage discounts.<br />Create a coupon code with an associated discount percentage.<br />Distribute the coupon code to whoever is entitled<br />to a discount on their subscriptions. Users will be able to claim<br />the discount on the checkout page by entering the coupon code.</p><em>Use keyboard navigation or click 'Next' to move forward.</em>" data-trip-position="screen-center"
     ng-controller="CouponListCtrl">
<<<<<<< HEAD
    <div class="pull-right" data-trip data-trip-index="7" data-trip-content="<p>Download the list of coupons if necessary.</p>" data-trip-position="s">
<a id="download" class="btn btn-secondary" role="button"
   ng-prop-href="'{{urls.provider.download_coupons}}?q=' + params.q"
   v-bind:href="'{{urls.provider.download_coupons}}' + getQueryString(['page'])"><i class="fa fa-cloud-download"></i> CSV Download</a>
    </div>
    <div class="table-responsive">
    <table id="coupon-list" class="table table-sm table-striped" >
=======
    <form class="form-inline pull-right">
      <div class="form-group">
        <label>Filter</label>
        <input class="form-control" type="text"
          ng-model="params.q" ng-change="filterList(params.q)"
          v-model="params.q" @input="filterList" />
      </div>
      <div class="form-group" data-trip data-trip-index="7" data-trip-content="<p>Download the list of coupons if necessary.</p>" data-trip-position="s">
        <a id="download" class="btn btn-default" role="button"
           ng-prop-href="'{{urls.provider.download_coupons}}' + getQueryString(['page'])"
           v-bind:href="'{{urls.provider.download_coupons}}' + getQueryString(['page'])"><i class="fa fa-cloud-download"></i> CSV Download</a>
      </div>
    </form>
    <div style="clear:both;" />
    <div class="table-responsive" style="min-height:75vh;">{# prevents cut of datepikcer #}
    <table id="coupon-list" class="table table-condensed table-striped" >
>>>>>>> 1c8aa6c7
        <thead>
        <tr>
            <th>Code
                <button class="btn-link btn-sort"
                  data-trip data-trip-index="5"
                  data-trip-content="<p>Sort coupons by ascending and descending order.</p>"
                  data-trip-position="s"
                  ng-click="sortBy('code')"
                  @click="sortBy('code')">
                  <i ng-class="'fa fa-sort' + ((params.o === 'code') ? ('-' + params.ot) : '')"
                     :class="sortIcon('code')"></i>
                </button>
            </th>
            <th>Percent
                <button class="btn-link btn-sort"
                  ng-click="sortBy('percent')"
                  @click="sortBy('percent')">
                  <i ng-class="'fa fa-sort' + ((params.o === 'percent') ? ('-' + params.ot) : '')"
                     :class="sortIcon('percent')"></i>
                </button>
            </th>
            <th>Expires At
                <button class="btn-link btn-sort"
                  ng-click="sortBy('ends_at')"
                  @click="sortBy('ends_at')">
                  <i ng-class="'fa fa-sort' + ((params.o === 'ends_at') ? ('-' + params.ot) : '')"
                     :class="sortIcon('ends_at')"></i>
                </button>
            </th>
            <th>Description
                <button class="btn-link btn-sort"
                  ng-click="sortBy('description')"
                  @click="sortBy('description')">
                  <i ng-class="'fa fa-sort' + ((params.o === 'description') ? ('-' + params.ot) : '')"
                     :class="sortIcon('description')"></i>
                </button>
            </th>
            <th>Created At
                <button class="btn-link btn-sort"
                  ng-click="sortBy('created_at')"
                  @click="sortBy('created_at')">
                  <i ng-class="'fa fa-sort' + ((params.o === 'created_at') ? ('-' + params.ot) : '')"
                    :class="sortIcon('created_at')"></i>
                </button>
            </th>
            <th></th>
        </tr>
        </thead>
        <tr>
            <td>
                <input type="text" class="form-control form-control-sm"
                  placeholder="Code"
                  ng-model="newCoupon.code"
                  v-model="newCoupon.code">
            </td>
            <td>
                <input type="text" class="form-control form-control-sm"
                  placeholder="Percent"
                  ng-model="newCoupon.percent"
                  v-model="newCoupon.percent">
            </td>
            <td>
                <button class="btn btn-primary btn-sm"
                  data-trip data-trip-index="2"
                  data-trip-content="<p>Add a coupon by entering a code, percentage and click &quot;Create Coupon&quot;.</p>"
                  data-trip-position="s"
                  ng-click="save()"
                  @click="save()">Create Coupon</button>
            </td>
            <td colspan="3">
            </td>
        </tr>
        <tr ng-show="!items.$resolved"
            v-show="!itemsLoaded">
            <td colspan="5">
                <h3  class="text-center"><i class="fa fa-refresh fa-spin fa-2x"></i></h3>
            </td>
        </tr>
        <tr ng-show="items.$resolved && items.results.length == 0" ng-cloak
            v-show="itemsLoaded && items.results.length === 0" v-cloak>
            <td colspan="5">
                <h4 class="text-center"><em>No Coupons<span ng-show="params.q" v-show="params.q"> [[params.q]]</span></em></h4>
            </td>
        </tr>
        <tr ng-prop-id="coupon.code"
            ng-repeat="coupon in items.results"
            ng-show="items.$resolved && items.results.length > 0" ng-cloak
            v-bind:id="coupon.code"
            v-for="(coupon, index) in items.results"
            v-show="itemsLoaded && items.results.length > 0" v-cloak>
            <td>
                <a ng-prop-href="'{{urls.provider.metrics_coupons}}' + coupon.code + '/'"
                   v-bind:href="'{{urls.provider.metrics_coupons}}' + coupon.code + '/'">[[coupon.code]]</a>
            </td>
            <td>[[coupon.percent]]</td>
            <td>
                <div style="display:inline-block">
                    <uiv-dropdown class="form-group" append-to-body>
                      <btn class="dropdown-toggle" ng-click="open($event, coupon)"><i class="fa fa-calendar"></i></btn>
                      <template slot="dropdown">
                        <li>
                          <uiv-date-picker
                            v-model="coupon.ends_at"
                            @input="selected(index)"
                            icon-control-left="fa fa-caret-left"
                            icon-control-right="fa fa-caret-right" />
                        </li>
                      </template>
                    </uiv-dropdown>
                </div>
                <span style="display: inline-block;"
                      class="date"
                      uib-datepicker-popup="{{DATETIME_FORMAT}}"
                      is-open="coupon.opened"
                      datepicker-options="dateOptions"
                      ng-model="coupon.ends_at"
                      ng-required="true"
                      close-text="Close">
                    [[coupon.ends_at ? (coupon.ends_at | formatDate) : "Never" ]]
                </span>
            </td>
            <td class="description">
                <span
                  ng-click="editDescription($index)"
                  ng-show="!edit_description[$index]"
                  @click="editDescription(index)"
                  v-show="!edit_description[index]">[[coupon.description]] <i class="fa fa-pencil"></i></span>
                <input id="input_description" type="text" class="form-control"
                  ng-keydown="saveDescription($event, coupon, $index)"
                  ng-blur="saveDescription($event, coupon, $index)"
                  ng-model="coupon.description"
                  uib-tooltip="Edit description and press 'Enter'"
                  uib-tooltip-trigger="focus"
                  uib-tooltip-placement="top"
                  ng-show="edit_description[$index]"
                  ref="edit_description_input"
                  @keydown="saveDescription(coupon, index, $event)"
                  @blur="saveDescription(coupon, index, $event)"
                  v-model="coupon.description"
                  v-show="edit_description[index]">
            </td>
            <td class="date">[[coupon.created_at | formatDate]]</td>
            <td>
                <button class="btn btn-danger btn-sm"
                  ng-click="remove($index)"
                  @click="remove(index)"><i class="fa fa-trash-o"></i>
                </button>
            </td>
        </tr>
        <tr>
            <td data-trip data-trip-index="8"
                data-trip-content="<p>Click on a coupon code to see who has redeem it.</p>" data-trip-position="s">
            </td>
            <td></td>
            <td class="date" data-trip data-trip-index="3"
                data-trip-content="<p>Set the expiration date on a coupon.</p>" data-trip-position="s"></td>
            <td class="description" data-trip data-trip-index="4"
                data-trip-content="<p>Add a description for you to easily remember.</p>"
                data-trip-position="s">
            </td>
            <td class="date"></td>
            <td></td>
        </tr>
    </table>
    </div>
    <div class="text-center"
         ng-show="items.$resolved && items.count > itemsPerPage"
         v-show="itemsLoaded && totalItems > itemsPerPage">
        <ul uib-pagination ng-model="currentPage"
            total-items="totalItems"
            items-per-page="itemsPerPage"
            boundary-links="true"
            num-pages="maxSize"
            previous-text="&lsaquo;"
            next-text="&rsaquo;"
            first-text="&laquo;"
            last-text="&raquo;"
            ng-change="pageChanged()"
            ></ul>
        <b-pagination align="center" size="md" :total-rows="totalItems" v-model="params.page" :per-page="itemsPerPage" @change="get">
    </div>
</div>
</div>
{% endblock %}<|MERGE_RESOLUTION|>--- conflicted
+++ resolved
@@ -6,15 +6,6 @@
 <div id="coupon-list-container" ng-app="saasApp">
 <div data-trip data-trip-index="1" data-trip-content="<h2>Coupons</h2><p>Coupons are used to offer percentage discounts.<br />Create a coupon code with an associated discount percentage.<br />Distribute the coupon code to whoever is entitled<br />to a discount on their subscriptions. Users will be able to claim<br />the discount on the checkout page by entering the coupon code.</p><em>Use keyboard navigation or click 'Next' to move forward.</em>" data-trip-position="screen-center"
      ng-controller="CouponListCtrl">
-<<<<<<< HEAD
-    <div class="pull-right" data-trip data-trip-index="7" data-trip-content="<p>Download the list of coupons if necessary.</p>" data-trip-position="s">
-<a id="download" class="btn btn-secondary" role="button"
-   ng-prop-href="'{{urls.provider.download_coupons}}?q=' + params.q"
-   v-bind:href="'{{urls.provider.download_coupons}}' + getQueryString(['page'])"><i class="fa fa-cloud-download"></i> CSV Download</a>
-    </div>
-    <div class="table-responsive">
-    <table id="coupon-list" class="table table-sm table-striped" >
-=======
     <form class="form-inline pull-right">
       <div class="form-group">
         <label>Filter</label>
@@ -23,15 +14,14 @@
           v-model="params.q" @input="filterList" />
       </div>
       <div class="form-group" data-trip data-trip-index="7" data-trip-content="<p>Download the list of coupons if necessary.</p>" data-trip-position="s">
-        <a id="download" class="btn btn-default" role="button"
+        <a id="download" class="btn btn-secondary" role="button"
            ng-prop-href="'{{urls.provider.download_coupons}}' + getQueryString(['page'])"
            v-bind:href="'{{urls.provider.download_coupons}}' + getQueryString(['page'])"><i class="fa fa-cloud-download"></i> CSV Download</a>
       </div>
     </form>
     <div style="clear:both;" />
     <div class="table-responsive" style="min-height:75vh;">{# prevents cut of datepikcer #}
-    <table id="coupon-list" class="table table-condensed table-striped" >
->>>>>>> 1c8aa6c7
+    <table id="coupon-list" class="table table table-sm table-striped" >
         <thead>
         <tr>
             <th>Code
