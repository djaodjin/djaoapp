{% extends "base_dashboard.html" %}

{% block saas_title %}Funds{% endblock %}

{% block saas_page_layout %}
<<<<<<< HEAD
<div class="col-md-12" ng-app="saasApp">
  <div class="row" ng-controller="billingSummaryCtrl"
       data-api-url="{{urls.provider.api_bank}}">
    <div data-trip data-trip-index="1" data-trip-content="<h2>Funds</h2><p>Transfer earned income to the organization bank account. All paid subscriptions<br />accumulate in the organization's Funds balance. You can see all deposits<br />into the organization Funds balance and transfer available funds to a bank account here.</p><em>Use keyboard navigation or click 'Next' to move forward.</em>" data-trip-position="screen-center">
      <section id="funds" class="col-md-6">
        <h1 class="text-primary">Available</h1>
        <dl ng-show="balance_amount !== 'N/A'" class="dl-horizontal">
          <dt id="balance-amount" ng-cloak data-trip data-trip-index="2" data-trip-content="<p>The amount available for you to transfer to your bank account.</p>" data-trip-position="s">[[balance_amount | humanizeCell : balance_unit : 0.01]]</dt>
          <dd><a ng-show="balance_amount > 0" id="saas_withdraw_funds" href="{{urls.provider.withdraw_funds}}" data-trip data-trip-index="4" data-trip-content="<p>Withdraw up to the available amount.</p>" data-trip-position="s">withdraw</a></dd>
        </dl>
        <dl ng-show="balance_amount === 'N/A'" class="dl-horizontal">
          <dt ng-cloak>[[balance_amount]]</dt>
          <dd></dd>
        </dl>
      </section>
      <section id="info" class="col-md-6">
        <h1 class="text-primary">Deposit Information <a id="update_bank"
            class="btn btn-link"
            href="{{urls.provider.bank}}"
            data-trip data-trip-index="3" data-trip-content="<p>Update your bank information so funds can be transfered to you.</p>" data-trip-position="s">Update</a></h1>
        <dl class="dl-horizontal">
            <dt>Institution</dt>
            <dd ng-cloak>[[bank_name]]</dd>
        </dl>
        <dl class="dl-horizontal">
            <dt>Account Number</dt>
            <dd ng-cloak>[[last4]]</dd>
        </dl>
      </section>
    </div>
    <div ng-controller="transactionListCtrl">
      {% include "saas/_transactions.html" %}
    </div>
    <section>
      <div>
        <a id="add-offline-transaction" href="{{urls.provider.import_transactions}}">Add offline transaction</a>
      </div>
    </section>
  </div>
</div>
=======
    <div class="row">
        <div class="col-md-12" ng-app="saasApp">
            <div class="row" ng-controller="billingSummaryCtrl" data-api-url="{{urls.provider.api_bank}}">
                <div data-trip data-trip-index="1" data-trip-content="<h2>Funds</h2><p>Transfer earned income to the organization bank account. All paid subscriptions<br />accumulate in the organization's Funds balance. You can see all deposits<br />into the organization Funds balance and transfer available funds to a bank account here.</p><em>Use keyboard navigation or click 'Next' to move forward.</em>" data-trip-position="screen-center">
                    <section id="funds" class="col-md-6">
                    <h3>Available</h3>
                    <dl ng-show="balance_amount !== 'N/A'" class="dl-horizontal">
                      <dt id="balance-amount" ng-cloak data-trip data-trip-index="2" data-trip-content="<p>The amount available for you to transfer to your bank account.</p>" data-trip-position="s">[[balance_amount | humanizeCell : balance_unit : 0.01]]</dt>
                      <dd><a ng-show="balance_amount > 0" id="saas_withdraw_funds" href="{{ urls.provider.withdraw_funds }}" data-trip data-trip-index="4" data-trip-content="<p>Withdraw up to the available amount.</p>" data-trip-position="s">withdraw</a></dd>
                    </dl>
                    <dl ng-show="balance_amount === 'N/A'" class="dl-horizontal">
                      <dt ng-cloak>[[balance_amount]]</dt>
                      <dd></dd>
                    </dl>
                    </section>
                    <section id="info" class="col-md-6">
                    <h3>Deposit Information <a id="update_bank"
                        class="btn btn-link"
                        href="{{ urls.provider.bank }}"
                        data-trip data-trip-index="3" data-trip-content="<p>Update your bank information so funds can be transfered to you.</p>" data-trip-position="s">Update</a></h3>
                    <dl class="dl-horizontal">
                        <dt>Institution</dt>
                        <dd ng-cloak>[[bank_name]]</dd>
                    </dl>
                    <dl class="dl-horizontal">
                        <dt>Account Number</dt>
                        <dd ng-cloak>[[last4]]</dd>
                    </dl>
                    </section>
                </div>
            </div>
            <div class="row">
                <div class="col-xs-12">
                    <div ng-controller="transactionListCtrl">
                      {% include "saas/_transactions.html" %}
                    </div>
                </div>
            </div>
            <div class="row">
                <div class="col-xs-12 text-right">
                    <a class="btn btn-default" id="add-offline-transaction" href="{{ urls.provider.import_transactions }}">Add offline transaction</a>
                </div>
            </div>
        </div>
    </div>
>>>>>>> abb79713
{% endblock %}<|MERGE_RESOLUTION|>--- conflicted
+++ resolved
@@ -1,94 +1,52 @@
-{% extends "base_dashboard.html" %}
+{% extends "saas/base_dashboard.html" %}
 
 {% block saas_title %}Funds{% endblock %}
 
 {% block saas_page_layout %}
-<<<<<<< HEAD
-<div class="col-md-12" ng-app="saasApp">
-  <div class="row" ng-controller="billingSummaryCtrl"
-       data-api-url="{{urls.provider.api_bank}}">
-    <div data-trip data-trip-index="1" data-trip-content="<h2>Funds</h2><p>Transfer earned income to the organization bank account. All paid subscriptions<br />accumulate in the organization's Funds balance. You can see all deposits<br />into the organization Funds balance and transfer available funds to a bank account here.</p><em>Use keyboard navigation or click 'Next' to move forward.</em>" data-trip-position="screen-center">
-      <section id="funds" class="col-md-6">
-        <h1 class="text-primary">Available</h1>
-        <dl ng-show="balance_amount !== 'N/A'" class="dl-horizontal">
-          <dt id="balance-amount" ng-cloak data-trip data-trip-index="2" data-trip-content="<p>The amount available for you to transfer to your bank account.</p>" data-trip-position="s">[[balance_amount | humanizeCell : balance_unit : 0.01]]</dt>
-          <dd><a ng-show="balance_amount > 0" id="saas_withdraw_funds" href="{{urls.provider.withdraw_funds}}" data-trip data-trip-index="4" data-trip-content="<p>Withdraw up to the available amount.</p>" data-trip-position="s">withdraw</a></dd>
-        </dl>
-        <dl ng-show="balance_amount === 'N/A'" class="dl-horizontal">
-          <dt ng-cloak>[[balance_amount]]</dt>
-          <dd></dd>
-        </dl>
-      </section>
-      <section id="info" class="col-md-6">
-        <h1 class="text-primary">Deposit Information <a id="update_bank"
-            class="btn btn-link"
-            href="{{urls.provider.bank}}"
-            data-trip data-trip-index="3" data-trip-content="<p>Update your bank information so funds can be transfered to you.</p>" data-trip-position="s">Update</a></h1>
-        <dl class="dl-horizontal">
+<div class="row">
+  <div class="col-md-12" ng-app="saasApp">
+    <div class="row" ng-controller="billingSummaryCtrl"
+         data-api-url="{{urls.provider.api_bank}}">
+      <div data-trip data-trip-index="1" data-trip-content="<h2>Funds</h2><p>Transfer earned income to the organization bank account. All paid subscriptions<br />accumulate in the organization's Funds balance. You can see all deposits<br />into the organization Funds balance and transfer available funds to a bank account here.</p><em>Use keyboard navigation or click 'Next' to move forward.</em>" data-trip-position="screen-center">
+        <section id="funds" class="col-md-6">
+          <h3>Available</h3>
+          <dl ng-show="balance_amount !== 'N/A'" class="dl-horizontal">
+            <dt id="balance-amount" ng-cloak data-trip data-trip-index="2" data-trip-content="<p>The amount available for you to transfer to your bank account.</p>" data-trip-position="s">[[balance_amount | humanizeCell : balance_unit : 0.01]]</dt>
+            <dd><a ng-show="balance_amount > 0" id="saas_withdraw_funds" href="{{ urls.provider.withdraw_funds }}" data-trip data-trip-index="4" data-trip-content="<p>Withdraw up to the available amount.</p>" data-trip-position="s">withdraw</a></dd>
+          </dl>
+          <dl ng-show="balance_amount === 'N/A'" class="dl-horizontal">
+            <dt ng-cloak>[[balance_amount]]</dt>
+            <dd></dd>
+          </dl>
+        </section>
+        <section id="info" class="col-md-6">
+          <h3>Deposit Information <a id="update_bank"
+                                     class="btn btn-link"
+                                     href="{{ urls.provider.bank }}"
+                                     data-trip data-trip-index="3" data-trip-content="<p>Update your bank information so funds can be transfered to you.</p>" data-trip-position="s">Update</a></h3>
+          <dl class="dl-horizontal">
             <dt>Institution</dt>
             <dd ng-cloak>[[bank_name]]</dd>
-        </dl>
-        <dl class="dl-horizontal">
+          </dl>
+          <dl class="dl-horizontal">
             <dt>Account Number</dt>
             <dd ng-cloak>[[last4]]</dd>
-        </dl>
-      </section>
+          </dl>
+        </section>
+      </div>
     </div>
-    <div ng-controller="transactionListCtrl">
-      {% include "saas/_transactions.html" %}
+    <div class="row">
+      <div class="col-xs-12">
+        <div ng-controller="transactionListCtrl">
+          {% include "saas/_transactions.html" %}
+        </div>
+      </div>
     </div>
-    <section>
-      <div>
-        <a id="add-offline-transaction" href="{{urls.provider.import_transactions}}">Add offline transaction</a>
+    <div class="row">
+      <div class="col-xs-12 text-right">
+        <a class="btn btn-default" id="add-offline-transaction" href="{{ urls.provider.import_transactions }}">Add offline transaction</a>
       </div>
-    </section>
+    </div>
   </div>
 </div>
-=======
-    <div class="row">
-        <div class="col-md-12" ng-app="saasApp">
-            <div class="row" ng-controller="billingSummaryCtrl" data-api-url="{{urls.provider.api_bank}}">
-                <div data-trip data-trip-index="1" data-trip-content="<h2>Funds</h2><p>Transfer earned income to the organization bank account. All paid subscriptions<br />accumulate in the organization's Funds balance. You can see all deposits<br />into the organization Funds balance and transfer available funds to a bank account here.</p><em>Use keyboard navigation or click 'Next' to move forward.</em>" data-trip-position="screen-center">
-                    <section id="funds" class="col-md-6">
-                    <h3>Available</h3>
-                    <dl ng-show="balance_amount !== 'N/A'" class="dl-horizontal">
-                      <dt id="balance-amount" ng-cloak data-trip data-trip-index="2" data-trip-content="<p>The amount available for you to transfer to your bank account.</p>" data-trip-position="s">[[balance_amount | humanizeCell : balance_unit : 0.01]]</dt>
-                      <dd><a ng-show="balance_amount > 0" id="saas_withdraw_funds" href="{{ urls.provider.withdraw_funds }}" data-trip data-trip-index="4" data-trip-content="<p>Withdraw up to the available amount.</p>" data-trip-position="s">withdraw</a></dd>
-                    </dl>
-                    <dl ng-show="balance_amount === 'N/A'" class="dl-horizontal">
-                      <dt ng-cloak>[[balance_amount]]</dt>
-                      <dd></dd>
-                    </dl>
-                    </section>
-                    <section id="info" class="col-md-6">
-                    <h3>Deposit Information <a id="update_bank"
-                        class="btn btn-link"
-                        href="{{ urls.provider.bank }}"
-                        data-trip data-trip-index="3" data-trip-content="<p>Update your bank information so funds can be transfered to you.</p>" data-trip-position="s">Update</a></h3>
-                    <dl class="dl-horizontal">
-                        <dt>Institution</dt>
-                        <dd ng-cloak>[[bank_name]]</dd>
-                    </dl>
-                    <dl class="dl-horizontal">
-                        <dt>Account Number</dt>
-                        <dd ng-cloak>[[last4]]</dd>
-                    </dl>
-                    </section>
-                </div>
-            </div>
-            <div class="row">
-                <div class="col-xs-12">
-                    <div ng-controller="transactionListCtrl">
-                      {% include "saas/_transactions.html" %}
-                    </div>
-                </div>
-            </div>
-            <div class="row">
-                <div class="col-xs-12 text-right">
-                    <a class="btn btn-default" id="add-offline-transaction" href="{{ urls.provider.import_transactions }}">Add offline transaction</a>
-                </div>
-            </div>
-        </div>
-    </div>
->>>>>>> abb79713
 {% endblock %}