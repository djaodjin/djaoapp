--- conflicted
+++ resolved
@@ -125,14 +125,12 @@
                 </div>
             </div>
             <div class="modal-footer">
-                <button type="button" class="btn btn-secondary"
+                <button type="button"
+                        class="btn btn-secondary"
                         data-bs-dismiss="modal">{% trans %}Cancel{% endtrans %}</button>
-                <button type="submit" class="submit-refund btn btn-primary"
-<<<<<<< HEAD
+                <button type="submit"
+                        class="submit-refund btn btn-primary"
                         >{% trans %}OK{% endtrans %}</button>
-=======
-                        data-bs-dismiss="modal">{% trans %}OK{% endtrans %}</button>
->>>>>>> 28be527b
             </div>
         </div>
     </div>
