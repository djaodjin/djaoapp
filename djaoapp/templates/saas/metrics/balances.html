--- conflicted
+++ resolved
@@ -3,74 +3,6 @@
 {% block saas_title %}<i class="fa fa-dollar"></i> Balances{% endblock %}
 
 {% block saas_content %}
-<<<<<<< HEAD
-<div ng-app="saasApp" ng-cloak>
-    <div ng-controller="BalanceListCtrl">
-        <div class="date-chooser pull-right">
-          <a id="download" class="btn btn-default" href="{{urls.download_balances}}?start_at=[[params.start_at]]&ends_at=[[params.ends_at]]" role="button"><i class="fa fa-cloud-download"></i> Download</a>
-          <span>To</span>
-          <span class="date" uib-datepicker-popup="[[format]]" ng-model="params.ends_at" is-open="opened.ends_at" datepicker-options="dateOptions" ng-required="true" close-text="Close" datepicker-mode="'month'" max-date="maxDate" show-button-bar="false" data-trip data-trip data-trip-index="2" data-trip-content="<p>Look back through time.</p>" data-trip-position="s">[[params.ends_at | date : mediumDate]]</span>
-          <span>
-            <button type="button" class="btn btn-default" ng-click="open($event, 'ends_at')"><i class="fa fa-calendar"></i></button>
-          </span>
-        </div>
-        <table class="table table-condensed table-striped">
-            <thead>
-                <tr>
-                    <th>Rank</th>
-                    <th>Delete</th>
-                    <th>Title</th>
-                    <td style="text-align:right;" ng-repeat="col in balances.table[0].values" ng-cloak>
-                        [[col[0] | monthHeading]]
-                    </td>
-                </tr>
-            </thead>
-            <tbody ng-hide="balances.$resolved">
-                <tr>
-                    <td colspan="16">
-                        <h3  class="text-center"><i class="fa fa-refresh fa-spin fa-2x"></i></h3>
-                    </td>
-                </tr>
-            </tbody>
-            <tbody ng-show="balances.$resolved && balances.table.length == 0">
-                <tr>
-                    <td colspan="16">
-                        <h4 class="text-center"><em>No aggregated balances defined for this report. Add the first one with the form below.</em></h4>
-                    </td>
-                </tr>
-            </tbody>
-            <tbody saas-dnd-list="balances.table" ng-cloak ng-show="balances.$resolved && balances.table.length > 0">
-                <tr id="balance-[[row.rank]]" ng-repeat="row in balances.table" ng-cloak>
-                    <td>
-                        <div class="btn btn-default btn-sm">
-                            <i class="fa fa-bars"></i></div>
-                    </td>
-                    <td>
-                        <button class="btn btn-danger btn-sm" ng-click="remove($index)">
-                            <i class="fa fa-trash-o"></i></button>
-                    </td>
-                    <td>[[row.key]]</td>
-                    <td style="text-align:right;" ng-repeat="col in row.values">
-                        <a target="_blank" href="{{urls.broker_transactions}}[[row.selector]]/?start_at=[[startPeriod]]&ends_at=[[col[0] ]]">
-                        [[col[1]|humanizeCell : balances.unit : balances.scale]]
-                        </a>
-                    </td>
-                </tr>
-            </tbody>
-        </table>
-        <div class="row">
-            <div class="col-sm-3">
-                <input type="text" class="form-control input-sm" ng-model="newBalanceLine.title" placeholder="Title">
-            </div>
-            <div class="col-sm-3">
-                <input type="text" class="form-control input-sm" ng-model="newBalanceLine.selector" placeholder="Selector">
-            </div>
-            <div class="col-sm-2">
-                <button class="btn btn-primary btn-sm" ng-click="create()"><i class="fa fa-plus"></i> Add Line</button>
-            </div>
-        </div>
-    </div>
-=======
 <div id="balance-list-container" ng-app="saasApp">
   <div class="date-chooser pull-right">
       <a id="download" class="btn btn-default" role="button"
@@ -135,7 +67,7 @@
               </td>
           </tr>
       </tbody>
-      <tbody saas-dnd-list="balances"
+      <tbody saas-dnd-list="balances.table"
            ng-show="balances.$resolved && balances.table.length > 0" ng-cloak
            v-show="itemsLoaded && items.table.length > 0" v-cloak>
           <tr ng-prop-id="'balance-' + row.rank"
@@ -183,6 +115,5 @@
             @click="create"><i class="fa fa-plus"></i> Add Line</button>
       </div>
   </div>
->>>>>>> 2d820a9c
 </div>
 {% endblock %}