{% extends "saas/base_dashboard.html" %}

{% block saas_title %}
{{title}} for {{organization.printable_name}}
{% endblock %}

{% block saas_content %}
<style>
.chart-area{
  height: 400px !important;
  width: 100%;
}
</style>
<section id="metrics-container" ng-app="saasApp">
    <div data-trip data-trip data-trip-index="1"
         data-trip-content="<p>Track monthly revenue and monthly subscribers.</p><em>Use keyboard navigation or click 'Next' to move forward.</em>"
         data-trip-position="screen-center"
         ng-controller="metricsCtrl">
        <ul class="nav nav-tabs dashboard-tab table-chooser">
            <li ng-class="{active: table.key == currentTableData.key}"
                ng-repeat="table in tables"
                ng-click="tabClicked(table)"
                v-bind:class="activeClass(index)"
                v-for="(table, index) in tables"
                @click="tabClicked(index)">
                <a data-toggle="tab"
                   ng-prop-href="'#' + table.key"
                   v-bind:href="'#' + table.key">
                    [[tabTitle(table)]]
                </a>
            </li>
        </ul>
        <div class="tab-content">
            <div role="tabpanel"
                 ng-prop-id="table.key"
                 ng-class="{'tab-pane': true, active: table.key == currentTableData.key}"
                 ng-repeat="table in tables"
                 v-bind:id="table.key"
                 v-bind:class="['tab-pane', activeClass(index)]"
                 v-for="(table, index) in tables"
                 v-bind:key="table.key">
                <form class="form-inline date-chooser pull-right">
                    <uiv-dropdown class="form-group" append-to-body menu-right>
                        <label class="control-label" for="ends_at">
                            To
                        </label>
                        <div class="input-group">
                            <input class="form-control date"
                                  data-trip data-trip data-trip-index="2"
                                  data-trip-content="<p>Look back through time.</p>"
                                  data-trip-position="s"
                                  uib-datepicker-popup="{{DATETIME_FORMAT}}"
                                  v-model="ends_at"
                                  ng-model="ends_at"
                                  ng-change="prepareCurrentTabData(ends_at, timezone)"
                                  ng-required="true"
                                  is-open="opened"
                                  close-text="Close"
                                  datepicker-options="dateOptions"
                                  datepicker-mode="'month'"
                                  max-date="maxDate"
                                  show-button-bar="false"></input>
                            <span class="input-group-btn">
<<<<<<< HEAD
                                <button type="button" class="btn btn-default dropdown-toggle"
                                        ng-click="open($event, 'ends_at')"><i class="fa fa-calendar"></i>
=======
                                <button type="button" class="btn btn-secondary"
                                        ng-click="open($event, 'ends_at')"
                                        v-bind:class="dropdown-toggle"><i class="fa fa-calendar"></i>
>>>>>>> b61cf62c
                                </button>
                            </span>
                            <span class="input-group-btn">
                                <select class="form-control" style="width:80px;"
                                        ng-model="timezone"
                                        ng-change="prepareCurrentTabData(ends_at, timezone)"
                                        v-model="timezone"
                                        @change="prepareCurrentTabData">
                                    <option value="local">Local</option>
                                    <option value="utc">UTC</option>
                                </select>
                            </span>
                        </div>
                        <template slot="dropdown">
                            <li>
                                <uiv-date-picker
                                     format="{{DATETIME_FORMAT}}"
                                     v-model="ends_at"
                                     v-on:input="prepareCurrentTabData"
                                     icon-control-left="fa fa-caret-left"
                                     icon-control-right="fa fa-caret-right" />
                            </li>
                        </template>
                    </uiv-dropdown>
                </form>
                <div class="chart-content">
                  <h3  class="text-center"><i class="fa fa-refresh fa-spin fa-2x"></i></h3>
                </div>
                <!-- Display as a table -->
                <div class="table-responsive">
                    <table class="table" style="font-size:0.7em;">
                      <tr>
                        <td></td>
                        <td ng-repeat="col in currentTableData.data[0].values"
                            v-for="col in currentTableDates">[[col[0] | monthHeading]]</td>
                      </tr>
                      <tr ng-prop-id="row.key"
                          ng-repeat="row in currentTableData.data"
                          v-bind:id="row.key"
                          v-for="row in currentTableData.data" :key="row.key">
                        <td ng-if="row.location"
                            v-if="row.location">
                            <span ng-class="{ 'text-success': row.is_active, 'text-danger': !row.is_active }"
                                  :class="{ 'text-success': row.is_active, 'text-danger': !row.is_active }"><i class="fa fa-circle"></i></span> <a ng-prop-href="row.location" :href="row.location">[[row.key]]</a>
                        </td>
                        <td ng-if="!row.location"
                            v-if="!row.location">[[row.key]]</td>
                        <td ng-repeat="col in row.values"
                            ng-prop-title="humanizeCell(col[1], currentTableData.unit, currentTableData.scale)"
                             v-for="col in row.values"
                            :key="col[0].toISOString()"
                            :title="humanizeCell(col[1], currentTableData.unit, currentTableData.scale, false)">[[humanizeCell(col[1], currentTableData.unit, currentTableData.scale)]]</td>
                      </tr>
                      {% block metrics_extra_data %}
                      {% endblock %}
                    </table>
                </div>
            </div>
        </div>
    </div>
</section>
{% endblock %}

{% block dashboard_bodyscripts %}
<script type="text/javascript">
jQuery(document).ready(function($) {
    // Copy/Paste from vendor/js/bootstrap.js and inserted
    // a forced trigger of 'resize' for NVD3 to redraw the chart
    // using correct dimensions.
    $(document).on('shown.bs.tab', '[data-toggle="tab"], [data-toggle="pill"]',
        function (e) {
        window.dispatchEvent(new Event('resize'));
    });
});
</script>
{% endblock %}<|MERGE_RESOLUTION|>--- conflicted
+++ resolved
@@ -61,14 +61,9 @@
                                   max-date="maxDate"
                                   show-button-bar="false"></input>
                             <span class="input-group-btn">
-<<<<<<< HEAD
-                                <button type="button" class="btn btn-default dropdown-toggle"
+                                <button type="button"
+                                        class="btn btn-secondary dropdown-toggle"
                                         ng-click="open($event, 'ends_at')"><i class="fa fa-calendar"></i>
-=======
-                                <button type="button" class="btn btn-secondary"
-                                        ng-click="open($event, 'ends_at')"
-                                        v-bind:class="dropdown-toggle"><i class="fa fa-calendar"></i>
->>>>>>> b61cf62c
                                 </button>
                             </span>
                             <span class="input-group-btn">
