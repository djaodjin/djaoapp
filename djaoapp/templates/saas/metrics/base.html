--- conflicted
+++ resolved
@@ -41,18 +41,9 @@
                 <option value="utc">{% trans %}UTC{% endtrans %}</option>
             </select>
             <template slot="dropdown">
-<<<<<<< HEAD
               <li>
-                <uiv-date-picker
-                     format="{{DATETIME_FORMAT}}"
-                     v-model="params.ends_at"
-                     @input="prepareCurrentTabData"
-                     icon-control-left="fa fa-caret-left"
-                     icon-control-right="fa fa-caret-right" />
+                {% include "saas/_datepicker_ends_at.html" %}
               </li>
-=======
-              <li>{% include "saas/_datepicker_ends_at.html" %}</li>
->>>>>>> 66b51cb5
             </template>
           </uiv-dropdown>
         </form>
