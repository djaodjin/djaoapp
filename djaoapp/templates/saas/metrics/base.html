--- conflicted
+++ resolved
@@ -5,57 +5,6 @@
 {% endblock %}
 
 {% block saas_content %}
-<<<<<<< HEAD
-<section id="metrics_table" ng-app="saasApp" ng-cloak>
-  <style>
-    .chart-area{
-      height: 400px !important;
-      width: 100%;
-    }
-  </style>
-
-  <div ng-controller="metricsCtrl" data-trip data-trip data-trip-index="1" data-trip-content="<p>Track monthly revenue and monthly subscribers.</p><em>Use keyboard navigation or click 'Next' to move forward.</em>" data-trip-position="screen-center">
-    <ul class="nav nav-tabs dashboard-tab table-chooser">
-      <li ng-class="{active: tab == activeTab}" ng-repeat="tab in tabs" ng-click="tabClicked($event)">
-        <a href="#[[tab]]" data-toggle="tab">
-          [[getTable(tab).title]] <span ng-if="getTable(tab).unit" href="#[[tab]]">([[getTable(tab).unit | currencyToSymbol]])</span>
-        </a>
-      </li>
-    </ul>
-
-    <!-- Tab panes -->
-    <div class="tab-content">
-      <div ng-prop-id="tab"
-           ng-class="{'tab-pane': true, active: tab == activeTab}"
-           ng-repeat="tab in tabs">
-        <div class="date-chooser pull-right">
-          <span>To</span>
-          <select  class="form-control" ng-model="timezone" style="display:inline-block; width:80px;" ng-change="prepareCurrentTabData(ends_at, timezone)">
-            <option value="local">Local</option>
-            <option value="utc">UTC</option>
-          </select>
-          <button type="button" class="btn btn-default" ng-click="open($event, 'ends_at')"><i class="fa fa-calendar"></i></button>
-          <span class="date" uib-datepicker-popup="[[format]]" ng-model="ends_at" ng-change="prepareCurrentTabData(ends_at, timezone)" is-open="opened" datepicker-options="dateOptions" ng-required="true" close-text="Close" datepicker-mode="'month'" max-date="maxDate" show-button-bar="false" data-trip data-trip data-trip-index="2" data-trip-content="<p>Look back through time.</p>" data-trip-position="s">[[ends_at | date : mediumDate]]</span>
-        </div>
-        <div class="chart-content">
-          <h3  class="text-center"><i class="fa fa-refresh fa-spin fa-2x"></i></h3>
-        </div>
-        <!-- Display as a table -->
-        <div class="table-responsive">
-            <table class="table" style="font-size:0.7em;">
-              <tr>
-                <td></td>
-                <td ng-repeat="col in getTable(activeTab).data[0].values">[[col[0] | monthHeading]]</td>
-              </tr>
-              <tr id="[[row.key]]" ng-repeat="row in getTable(activeTab).data">
-                <td ng-if="row.location"><span ng-class="{ 'text-success': row.is_active, 'text-danger': !row.is_active }"><i class="fa fa-circle"></i></span> <a href="[[row.location]]">[[row.key]]</a></td>
-                <td ng-if="!row.location">[[row.key]]</td>
-                <td ng-repeat="col in row.values" title="[[col[1]|humanizeCell : getTable(activeTab).unit : getTable(activeTab).scale : false]]">[[col[1]|humanizeCell : getTable(activeTab).unit : getTable(activeTab).scale]]</td>
-              </tr>
-              {% block metrics_extra_data %}
-              {% endblock %}
-            </table>
-=======
 <style>
 .chart-area{
   height: 400px !important;
@@ -171,7 +120,6 @@
                     </table>
                 </div>
             </div>
->>>>>>> 2d820a9c
         </div>
     </div>
 </section>
