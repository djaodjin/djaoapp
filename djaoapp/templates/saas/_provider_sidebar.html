{% if urls.provider %}
<<<<<<< HEAD
<hr />
<ul class="nav nav-pills nav-stacked" data-intro="Pricing, billing and metrics" data-position="right">
=======
{# urls.provider will only be set when the ``request.user`` is a manager    #}
{# of the organization.                                                     #}
<!--<hr />-->
<ul class="nav" data-intro="Pricing, billing and metrics" data-position="right">
>>>>>>> abb79713
    <li {% if urls.provider.dashboard == request.path %} class="active"{% endif %}>
        <a id="saas_dashboard" href="{{urls.provider.dashboard}}"><i class="fa fa-wrench"></i><span class="">Dashboard</span></a>
    </li>
    <li {% if urls.provider.coupons == request.path %} class="active"{% endif %}>
        <a id="saas_coupon_list" href="{{urls.provider.coupons}}"><i class="fa fa-ticket"></i><span class="">Coupons</span></a>
    </li>
    <li {% if urls.provider.transfers == request.path %} class="active"{% endif %}>
        <a id="saas_transfer_info" href="{{urls.provider.transfers}}"><i class="fa fa-usd"></i><span class="">Funds</span></a>
    </li>
    <li {% if urls.provider.metrics_sales == request.path %} class="active"{% endif %}>
        <a id="saas_metrics_summary" href="{{urls.provider.metrics_sales}}"><i class="fa fa-bar-chart-o"></i><span class="">Revenue</span></a>
    </li>
    <li {% if urls.provider.metrics_plans == request.path %} class="active"{% endif %}>
        <a id="saas_metrics_plans" href="{{urls.provider.metrics_plans}}"><i class="fa fa-bar-chart-o"></i><span class="">Plans</span></a>
    </li>
    <li {% if urls.provider.subscribers == request.path %} class="active"{% endif %}>
        <a id="saas_subscriber_list" href="{{urls.provider.subscribers}}"><i class="fa fa-users"></i><span class="">Subscribers</span></a>
    </li>
</ul>
<hr />
<ul class="nav" data-intro="Roles and permissions" data-position="right">
    {% if urls.notifications %}
    <li {% if urls.notifications == request.path %} class="active"{% endif %}>
        <a id="notifications_lnk" href="{{urls.notifications}}"><i class="fa fa-long-arrow-right"></i><span class="">Notifications</span></a>
    </li>
    {% endif %}
    {% if FEATURES_DEBUG %}
    {% if urls.pages.theme_base %}
    <li {% if urls.pages.theme_base == request.path %} class="active"{% endif %}>
        <a id="pages_theme" href="{{urls.pages.theme_base}}"><i class="fa fa-wrench"></i><span class="">Theme</span></a>
    </li>
    {% endif %}
    {% endif %}
    {% if urls.rules and urls.rules.app %}
    <li {% if urls.rules.app == request.path %} class="active"{% endif %}>
        <a id="rules_update" href="{{urls.rules.app}}"><i class="fa fa-wrench"></i><span class="">Rules</span></a>
    </li>
    {% endif %}
</ul>
{% endif %}<|MERGE_RESOLUTION|>--- conflicted
+++ resolved
@@ -1,13 +1,6 @@
 {% if urls.provider %}
-<<<<<<< HEAD
 <hr />
-<ul class="nav nav-pills nav-stacked" data-intro="Pricing, billing and metrics" data-position="right">
-=======
-{# urls.provider will only be set when the ``request.user`` is a manager    #}
-{# of the organization.                                                     #}
-<!--<hr />-->
 <ul class="nav" data-intro="Pricing, billing and metrics" data-position="right">
->>>>>>> abb79713
     <li {% if urls.provider.dashboard == request.path %} class="active"{% endif %}>
         <a id="saas_dashboard" href="{{urls.provider.dashboard}}"><i class="fa fa-wrench"></i><span class="">Dashboard</span></a>
     </li>
