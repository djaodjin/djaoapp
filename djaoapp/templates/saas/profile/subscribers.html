--- conflicted
+++ resolved
@@ -31,7 +31,6 @@
         {% if registered %}
         <div id="registered" class="tab-pane" role="tabpanel">
             <div style="margin-top:10px;">
-<<<<<<< HEAD
                 <div class="form-group" style="display:inline-block;">
                     <input class="form-control" type="text"
                            ng-model="params.q" ng-change="filterList(params.q)"
@@ -43,19 +42,6 @@
                        ng-prop-href="'{{registered.urls.download}}?q=' + params.q"
                        v-bind:href="'{{registered.urls.download}}' + getQueryString(['page'])"><i class="fa fa-cloud-download"></i> CSV Download</a>
                 </div>
-=======
-              <div class="form-group">
-                <input type="text" class="form-control" style="display:inline-block;"
-                       ng-model="params.q" ng-change="filterList(params.q)"
-                       v-model="params.q" @input="filterList"></input>
-              </div>
-              <div class="pull-right" style="display:inline-block;">
-                <a id="download-registered"
-                   class="btn btn-secondary pull-right" role="button"
-                   ng-prop-href="'{{registered.urls.download}}?q=' + params.q"
-                   v-bind:href="'{{registered.urls.download}}' + getQueryString(['page'])"><i class="fa fa-cloud-download"></i> CSV Download</a>
-              </div>
->>>>>>> b61cf62c
             </div>
             <div class="table-responsive">
             <table class="table table-sm table-striped" style="width:100%">
