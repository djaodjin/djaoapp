{% extends "saas/base_dashboard-2col.html" %}

{% block saas_title %}{{organization.printable_name}} {{role_descr.title}}{% endblock %}

{% block saas_content %}
<div data-trip data-trip-index="1" data-trip-content="<h2>Add/Remove {{role_descr}}</h2><p>When a user is listed under a role for an organization, she will be able to view pages and execute actions associated with the role.</p><em>Use keyboard navigation or click 'Next' to move forward.</em>" data-trip-position="screen-center">
<<<<<<< HEAD
<section id="{{role_descr}}" ng-app="saasApp"  ng-cloak>
<script type="text/ng-template" id="customTemplate.html">
  <a><span bind-html-unsafe="match.model.email | uibTypeaheadHighlight:query"></span>
  </a>
</script>
<div ng-controller="userRelationListCtrl">
  <form class="form-inline" ng-submit="save($event)">
    <input type="hidden" name="csrfmiddlewaretoken" value="{{csrf_token}}">
    <div class="input-group" data-trip data-trip-index="2" data-trip-content="<p>Start typing the username or email of the person you want to add.</p>" data-trip-position="s">
      <input name="user" type="text" placeholder="Username or e-mail"
             autocomplete="off"
             ng-model="unregistered.slug"
             uib-typeahead="item.slug for item in getCandidates($viewValue)"
             uib-typeahead-loading="loadingUsers"
             uib-typeahead-template-url="customTemplate.html"
             class="form-control input-sm" style="width: 100%;">
      <div class="input-group-btn">
        <button class="btn btn-primary btn-sm" type="submit">Add {{role_descr.title}}</button>
      </div>
    </div>
    <div style="height:14px">
        <i ng-show="loadingUsers" class="fa fa-spinner"></i>
    </div>
  </form>
  <div class="table-responsive">
  <table class="table table-condensed table-striped">
    <thead>
      <tr>
        <th>Username</th>
        <th>Email</th>
        <th></th>
        <th></th>
      </tr>
    </thead>
    <tbody>
        <tr ng-hide="items.$resolved">
            <td colspan="3">
                <h3  class="text-center"><i class="fa fa-refresh fa-spin fa-2x"></i></h3>
            </td>
        </tr>
        <tr ng-show="items.$resolved && items.results.length == 0">
            <td colspan="3">
                <h4 class="text-center"><em>No {{role_descr.title}}<span ng-show="filterExpr"> [[filterExpr]]</span></em></h4>
            </td>
        </tr>
        <tr id="[[item.user.slug]]" class="[[item.request_key ? 'disabled' : 'active']]" ng-repeat="item in items.results" ng-cloak ng-show="items.$resolved && items.results.length > 0">
            <td style="vertical-align:middle;">[[item.user.slug]]</td>
            <td style="vertical-align:middle;">[[item.user.email]] <button class="btn btn-default btn-sm" ng-if="item.request_key" ng-click="save($event, item.user)">grant</button></td>
            <td style="vertical-align:middle;"><i>[[item.grant_key ? "invited" : ""]]</i></td>
            <td style="vertical-align:middle;"><button class="btn btn-danger btn-sm" ng-click="remove($event, $index)" data-trip data-trip-index="3" data-trip-content="<p>Click here to revoke access to the user.</p>" data-trip-position="s"><i class="fa fa-remove"></i></button></td>
        </tr>
    </tbody>
  </table>
  </div>
  <div class="text-center" ng-cloak ng-show="items.$resolved && totalItems > itemsPerPage">
      <ul uib-pagination class="pagination-sm" ng-model="currentPage"
                  total-items="totalItems"
                  items-per-page="itemsPerPage"
                  boundary-links="true"
                  max-size="maxSize"
                  previous-text="&lsaquo;"
                  next-text="&rsaquo;"
                  first-text="&laquo;"
                  last-text="&raquo;"
                  ng-change="pageChanged()"></ul>
  </div>
  <!-- modal dialog for adding a userRelation
       when the user must register later. -->
  <div class="add-role-modal modal fade" tabindex="-1" role="dialog"
       aria-labelledby="Add {{role_descr}}" aria-hidden="true">
      <div class="modal-dialog">
          <div class="modal-content">
              <div class="modal-header">
                  <button type="button" class="close"
                          data-dismiss="modal" aria-hidden="true">&times;</button>
                  <h4 class="modal-title">Invite {{role_descr}} ...</h4>
              </div>
              <form class="form-horizontal">
                  <div class="modal-body">
                      <p class="text-danger" ng-model="item">
[[unregistered.slug]] is not yet registered. This is an opportunity to invite and
add her/him as a {{role_descr}} for {{organization.printable_name}}.
                      </p>
                      <div class="row form-group">
                          <div class="col-sm-2">
                              <label>To</label>
                          </div>
                          <div class="controls col-sm-10">
                              <input id="new-request-email"
                                     class="form-control" style="width:100%;"
                                     ng-model="unregistered.email"
                                     name="email" type="text" max-length="150"
                                     placeholder="invitee@example.com"
                                     autofocus />
                          </div>
                      </div>
                      <div class="form-group">
                          <div class="controls">
                              <label>The following invite message will be sent:</label>
                              <textarea class="form-control"
                                        name="message"
                                        maxlength="255" type="text" rows="10">
=======
<section>
    <div id="user-relation-list-container">
        <form class="form-horizontal" @submit.prevent="create">
            <uiv-modal v-model="modalOpen" v-cloak title="Invite {{role_descr}}">
                <div class="modal-body">
                    <p class="text-danger">
                        [[unregistered.slug]] is not yet registered. This is an opportunity to invite and
                        add her/him as a {{role_descr}} for {{organization.printable_name}}.
                    </p>
                    <div class="row form-group">
                        <div class="col-sm-2">
                            <label>To</label>
                        </div>
                        <div class="controls col-sm-10">
                            <input type="email"
                                class="form-control" style="width:100%;"
                                v-model="unregistered.email"
                                name="email" type="text" max-length="150"
                                placeholder="invitee@example.com"
                                required autofocus />
                        </div>
                    </div>
                    <div class="form-group">
                        <div class="controls">
                            <label>The following invite message will be sent:</label>
                            <textarea class="form-control"
                                name="message"
                                maxlength="255" type="text" rows="10" ref="modalText">
>>>>>>> 12f94686
Hi [[unregistered.email]],

I am adding you as a {{role_descr}} to {{organization.printable_name}}.

Thank you,
- {{request.user.first_name}}</textarea>
                        </div>
                    </div>
                </div>
                <div slot="footer">
                  <button type="button" class="btn btn-default"
                          @click="modalOpen=false">Cancel</button>
                  <button id="new-rule-submit"
                          type="submit" class="btn btn-primary">Invite {{role_descr}}</button>
                </div>
            </uiv-modal>
        </form>
        <user-typeahead @item-save="save" :url="typeaheadUrl" inline-template>
            <div>
                <form class="form-inline" @submit.prevent="submit">
                    <div class="input-group" data-trip data-trip-index="2" data-trip-content="<p>Start typing the username or email of the person you want to add.</p>" data-trip-position="s">
                        <div>
                            <input id="userTypeahead" class="form-control input-sm" style="width: 100%;" type="text" placeholder="Username or Email"/>
                            <uiv-typeahead
                            v-model="itemSelected"
                            target="#userTypeahead"
                            :async-function="getUsers"
                            item-key="slug"
                            :open-on-focus="false"
                             />
                        </div>
                        <div class="input-group-btn">
                            <button class="btn btn-primary btn-sm" type="submit">Add {{role_descr.title}}</button>
                        </div>
                    </div>
                    <div style="height:14px">
                        <i v-show="searching" class="fa fa-spinner"></i>
                    </div>
                </form>
                
            </div>
        </user-typeahead>
        <div class="table-responsive">
            <table class="table table-condensed table-striped">
                <thead>
                    <tr>
                    <th>Username</th>
                    <th>Email</th>
                    <th></th>
                    <th></th>
                    </tr>
                </thead>
                <tbody>
                    <tr v-show="!itemsLoaded">
                        <td colspan="3">
                            <h3  class="text-center"><i class="fa fa-refresh fa-spin fa-2x"></i></h3>
                        </td>
                    </tr>
                    <tr v-show="itemsLoaded && items.results.length == 0">
                        <td colspan="3">
                            <h4 class="text-center"><em>No {{role_descr.title}}</em></h4>
                        </td>
                    </tr>
                    <tr :class="item.request_key ? 'disabled' : 'active'" v-for="(item, index) in items.results" v-cloak v-show="itemsLoaded && items.results.length > 0">
                        <td style="vertical-align:middle;">[[item.user.slug]]</td>
                        <td style="vertical-align:middle;">[[item.user.email]] <button class="btn btn-default btn-sm" v-if="item.request_key" @click="save(item.user)">grant</button></td>
                        <td style="vertical-align:middle;"><i>[[item.grant_key ? "invited" : ""]]</i></td>
                        <td style="vertical-align:middle;"><button class="btn btn-danger btn-sm" @click="remove(index)" data-trip data-trip-index="3" data-trip-content="<p>Click here to revoke access to the user.</p>" data-trip-position="s"><i class="fa fa-remove"></i></button></td>
                    </tr>
                </tbody>
              </table>
          </div>
          <div class="text-center" v-cloak v-show="itemsLoaded && totalItems > itemsPerPage">
            <uiv-pagination v-model="params.page" :total-page="pageCount" @change="get" boundary-links/>
          </div>
      </div>
    </section>
</div>
{% endblock %}<|MERGE_RESOLUTION|>--- conflicted
+++ resolved
@@ -4,13 +4,12 @@
 
 {% block saas_content %}
 <div data-trip data-trip-index="1" data-trip-content="<h2>Add/Remove {{role_descr}}</h2><p>When a user is listed under a role for an organization, she will be able to view pages and execute actions associated with the role.</p><em>Use keyboard navigation or click 'Next' to move forward.</em>" data-trip-position="screen-center">
-<<<<<<< HEAD
 <section id="{{role_descr}}" ng-app="saasApp"  ng-cloak>
 <script type="text/ng-template" id="customTemplate.html">
   <a><span bind-html-unsafe="match.model.email | uibTypeaheadHighlight:query"></span>
   </a>
 </script>
-<div ng-controller="userRelationListCtrl">
+<div id="user-relation-list-container" ng-controller="userRelationListCtrl">
   <form class="form-inline" ng-submit="save($event)">
     <input type="hidden" name="csrfmiddlewaretoken" value="{{csrf_token}}">
     <div class="input-group" data-trip data-trip-index="2" data-trip-content="<p>Start typing the username or email of the person you want to add.</p>" data-trip-position="s">
@@ -75,6 +74,7 @@
        when the user must register later. -->
   <div class="add-role-modal modal fade" tabindex="-1" role="dialog"
        aria-labelledby="Add {{role_descr}}" aria-hidden="true">
+  <uiv-modal v-model="modalOpen" v-cloak title="Invite {{role_descr}}">
       <div class="modal-dialog">
           <div class="modal-content">
               <div class="modal-header">
@@ -82,7 +82,7 @@
                           data-dismiss="modal" aria-hidden="true">&times;</button>
                   <h4 class="modal-title">Invite {{role_descr}} ...</h4>
               </div>
-              <form class="form-horizontal">
+              <form class="form-horizontal" @submit.prevent="create">
                   <div class="modal-body">
                       <p class="text-danger" ng-model="item">
 [[unregistered.slug]] is not yet registered. This is an opportunity to invite and
@@ -107,36 +107,6 @@
                               <textarea class="form-control"
                                         name="message"
                                         maxlength="255" type="text" rows="10">
-=======
-<section>
-    <div id="user-relation-list-container">
-        <form class="form-horizontal" @submit.prevent="create">
-            <uiv-modal v-model="modalOpen" v-cloak title="Invite {{role_descr}}">
-                <div class="modal-body">
-                    <p class="text-danger">
-                        [[unregistered.slug]] is not yet registered. This is an opportunity to invite and
-                        add her/him as a {{role_descr}} for {{organization.printable_name}}.
-                    </p>
-                    <div class="row form-group">
-                        <div class="col-sm-2">
-                            <label>To</label>
-                        </div>
-                        <div class="controls col-sm-10">
-                            <input type="email"
-                                class="form-control" style="width:100%;"
-                                v-model="unregistered.email"
-                                name="email" type="text" max-length="150"
-                                placeholder="invitee@example.com"
-                                required autofocus />
-                        </div>
-                    </div>
-                    <div class="form-group">
-                        <div class="controls">
-                            <label>The following invite message will be sent:</label>
-                            <textarea class="form-control"
-                                name="message"
-                                maxlength="255" type="text" rows="10" ref="modalText">
->>>>>>> 12f94686
 Hi [[unregistered.email]],
 
 I am adding you as a {{role_descr}} to {{organization.printable_name}}.
@@ -176,7 +146,6 @@
                         <i v-show="searching" class="fa fa-spinner"></i>
                     </div>
                 </form>
-                
             </div>
         </user-typeahead>
         <div class="table-responsive">
