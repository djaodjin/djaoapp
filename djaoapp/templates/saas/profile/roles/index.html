{% extends "saas/base_dashboard.html" %}

{% block saas_title %}Roles{% endblock %}

{% block saas_content %}
<section id="role-list-container"
    data-trip data-trip-index="1" data-trip-content="<h2>Add/Remove roles</h2><p>Managers can view the revenue and subscription metrics. They can<br />transfer funds to the organization bank account, issue refunds, etc.<br />They can add discount coupons and of course, other roles. Contributors have more permissions than normal users<br />but restricted access compared to managers..</p><em>Use keyboard navigation or click 'Next' to move forward.</em>" data-trip-position="screen-center">
  <div>
    <h2 v-show="!itemsLoaded">Please wait...</h2>
    <div v-show="itemsLoaded">
      <div v-for="roleDescription in items.results">
        <div>
        <h3 style="display:inline-block">[[roleDescription.title]]
        <button class="btn btn-danger btn-sm" type="button"
                v-show="!roleDescription.is_global"
                @click.prevent="remove(roleDescription)">
                <i class="fa fa-trash-o"></i></button></h3>
        </div>
<<<<<<< HEAD
        <div id="[[roleDescription.slug]]" ng-controller="userRelationListCtrl"
             data-api-url="{{urls.organization.api_roles}}">
          <form class="form-inline" ng-submit="save($event)">
            <input type="hidden" name="csrfmiddlewaretoken" value="{{csrf_token}}">
            <div class="input-group" data-trip data-trip-index="2" data-trip-content="<p>Start typing the username or email of the person you want to add.</p>" data-trip-position="s">
              <input name="user" type="text" placeholder="Username or e-mail"
                     autocomplete="off"
                     ng-model="item.slug"
                     uib-typeahead="item.slug for item in getCandidates($viewValue)"
                     uib-typeahead-loading="loadingUsers"
                     uib-typeahead-template-url="customTemplate.html"
                     class="form-control input-sm" style="width: 100%;">
              <div class="input-group-btn">
                <button class="btn btn-primary btn-sm" type="submit">Add [[roleDescription.title]]</button>
              </div>
            </div>
            <div style="height:14px">
              <i ng-show="loadingUsers" class="fa fa-spinner"></i>
            </div>
          </form>
          <table class="table table-condensed table-striped">
            <thead>
              <tr>
                <th>Username</th>
                <th>Email</th>
                <th></th>
              </tr>
            </thead>
            <tbody>
              <tr ng-hide="items.$resolved">
                <td colspan="3">
                  <h3  class="text-center"><i class="fa fa-refresh fa-spin fa-2x"></i></h3>
                </td>
              </tr>
              <tr ng-show="items.$resolved && items.results.length == 0">
                <td colspan="3">
                  <h4 class="text-center"><em>No [[roleDescription.title]]<span ng-show="filterExpr"> [[filterExpr]]</span></em></h4>
                </td>
              </tr>
              <tr id="[[item.user.slug]]" class="[[item.request_key ? 'disabled' : 'active']]" ng-repeat="item in items.results" ng-cloak ng-show="items.$resolved && items.results.length > 0">
                <td style="vertical-align:middle;">[[item.user.slug]]</td>
                <td style="vertical-align:middle;">[[item.user.email]] <button class="btn btn-default btn-sm" ng-if="item.request_key" ng-click="save($event, item.user)">grant</button></td>
                <td style="vertical-align:middle;"><button class="btn btn-danger btn-sm" ng-click="remove($event, $index)" data-trip data-trip-index="3" data-trip-content="<p>Click here to revoke access to the user.</p>" data-trip-position="s"><i class="fa fa-remove"></i></button></td>
              </tr>
            </tbody>
          </table>
          <div class="text-center" ng-cloak ng-show="items.$resolved && totalItems > itemsPerPage">
            <ul uib-pagination class="pagination-sm" ng-model="currentPage"
                            total-items="totalItems"
                            items-per-page="itemsPerPage"
                            boundary-links="true"
                            max-size="maxSize"
                            previous-text="&lsaquo;"
                            next-text="&rsaquo;"
                            first-text="&laquo;"
                            last-text="&raquo;"
                            ng-change="pageChanged()"></ul>
          </div>
          <!-- modal dialog for adding a userRelation
               when the user must register later. -->
          <div class="add-role-modal modal fade" tabindex="-1" role="dialog"
               aria-labelledby="Add [[roleDescription.title]]" aria-hidden="true">
            <div class="modal-dialog">
              <div class="modal-content">
                <div class="modal-header">
                  <button type="button" class="close" data-dismiss="modal"
                          aria-hidden="true">&times;</button>
                  <h4 class="modal-title">Invite [[roleDescription.title]] ...</h4>
                </div>
                <form class="form-horizontal">
                  <div class="modal-body">
                    <p class="text-danger" ng-model="item">
[[item.slug]] is not yet registered. This is an opportunity to invite and
add her/him as a [[roleDescription.title]] for {{organization.printable_name}}.
                    </p>
                    <div class="row form-group">
                      <div class="col-sm-2">
                        <label class="control-label">To</label>
                      </div>
                      <div class="col-sm-10">
                        <input class="form-control" style="width:100%;"
                               ng-model="item.email"
                               name="email" type="text" max-length="150"
                               placeholder="invitee@example.com"
                               autofocus />
                      </div>
                    </div>
                    <div class="form-group">
                      <div class="col-sm-12 controls">
                        <label>The following invite message will be sent:</label>
                        <textarea class="form-control"
                                  name="message"
                                  maxlength="255" type="text" rows="10">
Hi [[item.email]],
=======
        <user-relation :role="roleDescription" :role-url="'{{urls.organization.api_roles}}/' + roleDescription.slug" inline-template>
        <div>
            <form class="form-horizontal" @submit.prevent="create">
                <uiv-modal v-model="modalOpen" v-cloak :title="'Invite ' + role.slug">
                    <div class="modal-body">
                        <p class="text-danger">
                            [[unregistered.slug]] is not yet registered. This is an opportunity to invite and
                            add her/him as a [[role.slug]] for {{organization.printable_name}}.
                        </p>
                        <div class="row form-group">
                            <div class="col-sm-2">
                                <label>To</label>
                            </div>
                            <div class="controls col-sm-10">
                                <input type="email"
                                    class="form-control" style="width:100%;"
                                    v-model="unregistered.email"
                                    name="email" type="text" max-length="150"
                                    placeholder="invitee@example.com"
                                    required autofocus />
                            </div>
                        </div>
                        <div class="form-group">
                            <div class="controls">
                                <label>The following invite message will be sent:</label>
                                <textarea class="form-control"
                                    name="message"
                                    maxlength="255" type="text" rows="10" ref="modalText">
Hi [[unregistered.email]],
>>>>>>> 12f94686

I am adding you as a [[role.slug]] to {{organization.printable_name}}.

Thank you,
- {{request.user.first_name}}</textarea>
                            </div>
                        </div>
                    </div>
                    <div slot="footer">
                      <button type="button" class="btn btn-default"
                              @click="modalOpen=false">Cancel</button>
                      <button id="new-rule-submit"
                              type="submit" class="btn btn-primary">Invite [[role.slug]]</button>
                    </div>
                </uiv-modal>
            </form>
            <user-typeahead @item-save="save" :url="typeaheadUrl" :role="role" inline-template>
                <div>
                    <form class="form-inline" @submit.prevent="submit">
                        <div class="input-group" data-trip data-trip-index="2" data-trip-content="<p>Start typing the username or email of the person you want to add.</p>" data-trip-position="s">
                            <div>
                                <input ref="tphd" class="form-control input-sm" style="width: 100%;" type="text" placeholder="Username or Email"/>
                                <uiv-typeahead
                                v-model="itemSelected"
                                :target="target"
                                :async-function="getUsers"
                                item-key="slug"
                                :open-on-focus="false"
                                 />
                            </div>
                            <div class="input-group-btn">
                                <button class="btn btn-primary btn-sm" type="submit">Add [[role.title]]</button>
                            </div>
                        </div>
                        <div style="height:14px">
                            <i v-show="searching" class="fa fa-spinner"></i>
                        </div>
                    </form>
                </div>
            </user-typeahead>
            <div class="table-responsive">
                <table class="table table-condensed table-striped">
                    <thead>
                        <tr>
                        <th>Username</th>
                        <th>Email</th>
                        <th></th>
                        <th></th>
                        </tr>
                    </thead>
                    <tbody>
                        <tr v-show="!itemsLoaded">
                            <td colspan="3">
                                <h3  class="text-center"><i class="fa fa-refresh fa-spin fa-2x"></i></h3>
                            </td>
                        </tr>
                        <tr v-show="itemsLoaded && items.results.length == 0">
                            <td colspan="3">
                                <h4 class="text-center"><em>No [[role.title]]</em></h4>
                            </td>
                        </tr>
                        <tr :class="item.request_key ? 'disabled' : 'active'" v-for="(item, index) in items.results" v-cloak v-show="itemsLoaded && items.results.length > 0">
                            <td style="vertical-align:middle;">[[item.user.slug]]</td>
                            <td style="vertical-align:middle;">[[item.user.email]] <button class="btn btn-default btn-sm" v-if="item.request_key" @click="save(item.user)">grant</button></td>
                            <td style="vertical-align:middle;"><i>[[item.grant_key ? "invited" : ""]]</i></td>
                            <td style="vertical-align:middle;"><button class="btn btn-danger btn-sm" @click="remove(index)" data-trip data-trip-index="3" data-trip-content="<p>Click here to revoke access to the user.</p>" data-trip-position="s"><i class="fa fa-remove"></i></button></td>
                        </tr>
                    </tbody>
                  </table>
              </div>
              <div class="text-center" v-cloak v-show="itemsLoaded && totalItems > itemsPerPage">
                <uiv-pagination v-model="params.page" :total-page="pageCount" @change="get" boundary-links/>
              </div>
          </div>
        </user-relation>
        </div>
      </div>
      <button class="btn btn-primary" @click="modalOpen=true">Create role ...</button>
    </div>
      <div class="text-center" v-cloak v-show="itemsLoaded && totalItems > itemsPerPage">
        <uiv-pagination v-model="params.page" :total-page="pageCount" @change="get" boundary-links/>
      </div>

    <form class="form-horizontal" @submit.prevent="create">
        <uiv-modal v-model="modalOpen" v-cloak title="Create role ...">
            <div class="modal-body">
                <div class="row form-group">
                    <div class="col-sm-2">
                      <label class="control-label">Title</label>
                    </div>
                    <div class="col-sm-10">
                      <input class="form-control" style="width:100%;"
                             v-model="role.title"
                             name="name" type="text" max-length="150"
                             placeholder="ex: Sales associate"
                             autofocus />
                    </div>
                </div>
            </div>
            <div slot="footer">
              <button type="button" class="btn btn-default"
                      @click="modalOpen=false">Cancel</button>
              <button type="submit" class="btn btn-primary">Create role</button>
            </div>
        </uiv-modal>
      </form>
  </div>
</section>

{% endblock %}<|MERGE_RESOLUTION|>--- conflicted
+++ resolved
@@ -16,7 +16,6 @@
                 @click.prevent="remove(roleDescription)">
                 <i class="fa fa-trash-o"></i></button></h3>
         </div>
-<<<<<<< HEAD
         <div id="[[roleDescription.slug]]" ng-controller="userRelationListCtrl"
              data-api-url="{{urls.organization.api_roles}}">
           <form class="form-inline" ng-submit="save($event)">
@@ -111,37 +110,6 @@
                                   name="message"
                                   maxlength="255" type="text" rows="10">
 Hi [[item.email]],
-=======
-        <user-relation :role="roleDescription" :role-url="'{{urls.organization.api_roles}}/' + roleDescription.slug" inline-template>
-        <div>
-            <form class="form-horizontal" @submit.prevent="create">
-                <uiv-modal v-model="modalOpen" v-cloak :title="'Invite ' + role.slug">
-                    <div class="modal-body">
-                        <p class="text-danger">
-                            [[unregistered.slug]] is not yet registered. This is an opportunity to invite and
-                            add her/him as a [[role.slug]] for {{organization.printable_name}}.
-                        </p>
-                        <div class="row form-group">
-                            <div class="col-sm-2">
-                                <label>To</label>
-                            </div>
-                            <div class="controls col-sm-10">
-                                <input type="email"
-                                    class="form-control" style="width:100%;"
-                                    v-model="unregistered.email"
-                                    name="email" type="text" max-length="150"
-                                    placeholder="invitee@example.com"
-                                    required autofocus />
-                            </div>
-                        </div>
-                        <div class="form-group">
-                            <div class="controls">
-                                <label>The following invite message will be sent:</label>
-                                <textarea class="form-control"
-                                    name="message"
-                                    maxlength="255" type="text" rows="10" ref="modalText">
-Hi [[unregistered.email]],
->>>>>>> 12f94686
 
 I am adding you as a [[role.slug]] to {{organization.printable_name}}.
 
