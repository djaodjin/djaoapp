--- conflicted
+++ resolved
@@ -70,13 +70,8 @@
           v-model="params.q" @input="filterList" />
       </div>
       <div class="form-group">
-<<<<<<< HEAD
-        <a id="download" class="btn btn-default" role="button"
+        <a id="download" class="btn btn-secondary" role="button"
            ng-prop-href="'{{download_url}}' + getQueryString(['page'])"
-=======
-        <a id="download" class="btn btn-secondary" role="button"
-           ng-prop-href="'{{download_url}}?q=' + params.q + '&start_at=' + params.start_at + '&ends_at=' + params.ends_at"
->>>>>>> b61cf62c
            v-bind:href="'{{download_url}}' + getQueryString(['page'])"><i class="fa fa-cloud-download"></i> CSV Download</a>
       </div>
     </form>
