--- conflicted
+++ resolved
@@ -33,59 +33,6 @@
         </div>
     </div>
     </div>
-<<<<<<< HEAD
-    <table class="table table-striped">
-      <thead>
-        <tr>
-          <th>{% trans %}Name{% endtrans %}
-            <a href="#" @click="sortBy('slug')"><i :class="sortIcon('slug')"></i></a>
-          </th>
-          <th>{% trans %}Role{% endtrans %}
-            <a href="#" @click="sortBy('role_name')"><i :class="sortIcon('role_name')"></i></a>
-          </th>
-          <th>{% trans %}Created at{% endtrans %}
-            <a href="#" @click="sortBy('created_at')"><i :class="sortIcon('created_at')"></i></a>
-          </th>
-          <th></th>
-        </tr>
-      </thead>
-      <tbody>
-        <tr v-show="!itemsLoaded">
-          <td colspan="3">
-            <h3  class="text-center"><i class="fa fa-refresh fa-spin fa-2x"></i></h3>
-          </td>
-        </tr>
-        <tr v-show="itemsLoaded && items.results.length == 0" v-cloak>
-          <td colspan="3">{% trans %}No organization accessible for {{user}}{% endtrans %}</td>
-        </tr>
-        <tr :id="entry.slug" v-for="(entry, index) in items.results"
-           v-show="itemsLoaded && items.results.length > 0" v-cloak>
-          <td>
-            <a :href="'{{urls.profile_base}}' + entry.slug + '/'">[[entry.printable_name]]</a>
-          </td>
-          <td class="text-center">
-            [[entry.request_key ? "{% trans %}requested{% endtrans %}" : entry.role_description.title]]
-          </td>
-          <td class="text-center">
-            [[entry.created_at | formatDate]]
-          </td>
-          <td style="vertical-align:middle;">
-            <button class="btn btn-danger btn-sm remove"
-                    data-trip data-trip-index="3"
-                    data-trip-content="<p>{% trans %}Click here to cancel access request.{% endtrans %}</p>"
-                    data-trip-position="s"
-                    @click="remove(index)"><i class="fa fa-trash-o"></i>
-            </button>
-          </td>
-        </tr>
-      </tbody>
-    </table>
-    <div class="text-center" v-show="itemsLoaded && totalItems > itemsPerPage" v-cloak>
-      <b-pagination align="center" size="md" :total-rows="totalItems" v-model="params.page" :per-page="itemsPerPage" @input="get">
-    </div>
-    <div class="text-right">
-      <a href="{{urls.organization_create}}" class="btn btn-primary">{% trans %}Create new ...{% endtrans %}</a>
-=======
   <div class="row">
       <div class="col-12 col-md-6">
         <div v-show="!itemsLoaded">
@@ -99,7 +46,6 @@
   <div class="row my-4">
     <div class="col-lg-6 col-12 my-1" v-for="(item, index) in items.results" v-show="itemsLoaded && items.results.length > 0" v-cloak>
         {% include "saas/_organization_card.html" %}
->>>>>>> 8dda0a88
     </div>
   </div>
   <div class="row">
