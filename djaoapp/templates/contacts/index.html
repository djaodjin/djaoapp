--- conflicted
+++ resolved
@@ -24,11 +24,9 @@
         </div>
       </div>
       <div class="col-sm-6">
-<<<<<<< HEAD
-        <form id="create-contact" class="form" ng-submit="createContact()">
-=======
-        <form class="form" @submit.prevent="createContact">
->>>>>>> 12f94686
+        <form id="create-contact" class="form"
+              ng-submit="createContact()"
+              @submit.prevent="createContact">
           <div class="form-group">
             <label>Full name</label>
             <input class="form-control" type="text" name="full_name" v-model="contact.full_name">
