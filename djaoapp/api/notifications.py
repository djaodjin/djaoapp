# Copyright (c) 2023, DjaoDjin inc.
# see LICENSE
from __future__ import unicode_literals

import json

from django.template import TemplateDoesNotExist
from rest_framework import status
from rest_framework.response import Response
from rest_framework.generics import GenericAPIView
from rules.mixins import AppMixin
from rules.utils import get_current_app
from saas.docs import swagger_auto_schema, no_body, OpenAPIResponse
from saas.models import get_broker
from signup.serializers_overrides import UserDetailSerializer

from ..api.serializers import ProfileSerializer
from ..compat import gettext_lazy as _
<<<<<<< HEAD
from ..notifications.recipients import send_notification
=======
>>>>>>> ed601723
from ..views.docs import get_notification_schema
from .serializers import DetailSerializer


def get_test_notification_context(notification_slug, originated_by=None):
    schema = get_notification_schema(notification_slug)
    examples = schema.get('examples', [])
    if examples:
        # XXX We do some strange things to display the notification docs
        example = examples[0].get('requestBody', examples[0].get('resp', {}))
    else:
        example = {}
    if 'broker' in example:
        broker = get_broker()
        example.update({
            'broker': ProfileSerializer().to_representation(broker)})
    if originated_by and 'originated_by' in example:
        example.update({
            'originated_by': UserDetailSerializer().to_representation(
                originated_by)})
    return example


class NotificationAPIView(AppMixin, GenericAPIView):
    # So far this is just a dummy used in `reverse` to get a base url.
    pass


class NotificationDetailAPIView(AppMixin, GenericAPIView):

    # Even though ``GET`` will be denied, we still need to provide
    # a ``serializer_class`` because it is called before permission checks.
    http_method_names = ['post']
    serializer_class = DetailSerializer

    @swagger_auto_schema(request_body=no_body, responses={
        200: OpenAPIResponse("", DetailSerializer)})
    def post(self, request, *args, **kwargs):#pylint:disable=unused-argument
        """
        Sends a test notification e-mail

        **Tags: themes, broker, notificationmodel

        **Example

        .. code-block:: http

            POST /api/notifications/user_contact HTTP/1.1

        responds

        .. code-block:: json

            {
                "detail": "Test email sent to xia@example.com"
            }
        """
        try:
            notification_slug = self.kwargs.get('template')
            context = json.loads(self.request.data) if self.request.data else {}
            context.update(get_test_notification_context(notification_slug,
                    originated_by=self.request.user))
            recipients = []
            if self.request.user.email:
                recipients = [self.request.user.email]
            send_notification(notification_slug, context=context,
                recipients=recipients)
        except TemplateDoesNotExist:
            return Response({'detail':
                _("Problem with template. Could not send test email.")},
                status=status.HTTP_400_BAD_REQUEST)
        return Response(
            {'detail': _("Test email sent to %(email)s") % {
                'email': request.user.email}})<|MERGE_RESOLUTION|>--- conflicted
+++ resolved
@@ -16,10 +16,7 @@
 
 from ..api.serializers import ProfileSerializer
 from ..compat import gettext_lazy as _
-<<<<<<< HEAD
 from ..notifications.recipients import send_notification
-=======
->>>>>>> ed601723
 from ..views.docs import get_notification_schema
 from .serializers import DetailSerializer
 
