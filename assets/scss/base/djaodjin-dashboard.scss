// CSS specific to the DjaoDjin dashboard

$navbar-height: 50px; // XXX until we find a better fix.
$dashboard-sidebar-width:    220px;
$dashboard-sidebar-toggle:    20px;
$dashboard-nav-footer-height: 94px;
$dashboard-content-bg:       white;
$dashboard-sidebar-logo-height:    72px;

$dashboard-sidebar-bg:       theme-color(primary);
$dashboard-sidebar-color:    white;

// Icons to show credit card provider
// ----------------------------------
.card-icons {
  min-height: 32px;
  padding: 9px;
  margin-top: 10px;
  margin-bottom: 0px;
  background-color: #f5f5f5;
  border: 1px solid #e3e3e3;
  border-radius: 4px;
  -webkit-box-shadow: inset 0 1px 1px rgba(0, 0, 0, 0.05);
  box-shadow: inset 0 1px 1px rgba(0, 0, 0, 0.05);
}

.card-icons > img {
  opacity: 0.1;
}

#card-exp-month {
  width: 50px;
  margin-right: 10px;
}

#card-exp-year {
  width: 65px;
}

@include media-breakpoint-up(sm) {
  #card-cvc {
    width: 100px;
  }
}

// Workaround: Bootstrap4 has make it a lot more complicated than necessary
// when doing server-side validation.
.has-error .invalid-feedback {
  display: block;
}

// Manager dashboards (templates/saas/*.html)
// --------

/* subscriber pipeline */
.date-chooser {
  padding-top: 5px;
  font-size: 0.8em;
}

.date-chooser .dropdown-menu {
   left: auto !important;
   right: 0px;
}

.dashboard-container {
    clear: left;
    float: left;
    width: 100%;
// XXX temporary override to see the balances table
//    overflow: hidden;
}

.dashboard-inner-container {
    display: flex;
    flex-direction: row;
    flex-wrap: nowrap;
    color: black;
}

.dashboard-nav {
  display:block;
  width: $dashboard-sidebar-width; // .col-md-2 width: 16.66666667%;
  overflow: hidden;
  -webkit-transition: right 0.25s ease-in-out;
  -moz-transition: right 0.25s ease-in-out;
  -ms-transition: right 0.25s ease-in-out;
  -o-transition: right 0.25s ease-in-out;
  transition: right 0.25s ease-in-out;
  flex-grow: 1;
  user-select: none;
  -webkit-box-flex: 1;
  -ms-flex-positive: 1;
  overflow: visible;
  position: fixed;
  top: 0;
  bottom: 0;
  z-index: 5;
  height: 100%;
}

.dashboard-nav-main {
    float: left;
    min-height: 100%;
<<<<<<< HEAD
    padding-bottom: $dashboard-nav-footer-height; 
    /* must be equal to .dashboard-nav-footer height in pixel */
=======
    padding-bottom: $dashboard-nav-footer-height; /* must be equal to .dashboard-nav-footer height in pixel */
>>>>>>> effe4643
}

.dashboard-nav-main .navbar {
    width: $dashboard-sidebar-width;
}

.dashboard-nav-menu {
  height: calc(100vh - (#{$dashboard-nav-footer-height} + #{$dashboard-sidebar-logo-height}));
  overflow-y: auto;
}

.dashboard-nav-footer {
    position: absolute;
    clear:both;
    bottom: 0;
    padding: 10px 30px 10px;
    font-size: 11px;
    width: $dashboard-sidebar-width;
    border-top: 1px solid;
}

<<<<<<< HEAD
.dashboard-nav-footer .footer-links
{
    margin-top: 5px;
=======
.dashboard-nav-footer .footer-links {
    margin-top: 10px;
>>>>>>> effe4643
}

.dashboard-nav-footer .footer-links a {
    margin: 0 3px;
}

.dashboard-nav-footer .footer-links a:first-child {
    margin-left: 0;
}

.dashboard-nav-footer .footer-links a:last-child {
    margin-right: 0;
}

.dashboard-inner-container .navbar-brand-container {
   margin-left: 0;
}

.dashboard-content {
    vertical-align: top;
    background-color: $dashboard-content-bg;
    color: black;
    width: 100%;
}

.dashboard-inner-container .dashboard-content-body {
  padding-left: $dashboard-sidebar-toggle;
}

.dashboard-nav .dashboard-nav-menu {
    width: $dashboard-sidebar-width;
}

.dashboard-nav-menu > hr {
  margin-left: $dashboard-sidebar-toggle;
  margin-right: $dashboard-sidebar-toggle;
}

.dashboard-nav-menu > .nav {
   margin-left: $dashboard-sidebar-toggle;
   margin-right: $dashboard-sidebar-toggle;
}

.dashboard-nav-menu > .nav > li {
    margin: 5px 0px;
}

.dashboard-nav-menu > .nav > li > a,
.dashboard-nav-menu > .nav > li.active > a {
   height:38px;
   font-size:13px;
}

.dashboard-nav-menu > .nav > li > a > i {
   width:25px;
   text-align:center;
}

.no-results {
    color: #888;
    text-align: center;
    padding: 20px 10px;
    margin: 0;
    font-size: 14px;
}

.dashboard-home-title {
    border-bottom: 1px solid #e0e0e0;
}

.navbar {
    height: 64px;
}

.navbar .nav-item {
    margin: 0 10px;
}

.dashboard-nav {
    // sidebar not visible on frontend on desktops
    display: none;
}

.dashboard-inner-container .dashboard-nav {
    // sidebar is visible on dashboard on desktops
    display: block;
}

@include media-breakpoint-down(xs) {
    .dashboard-content {
      margin-top: $navbar-height;
    }

    .dashboard-content > header {
      position: fixed;
      height:  $navbar-height;
      top: 0;
      z-index: 4;
      width: 100%;
      left: 0;
    }

    .dashboard-nav,
    .dashboard-inner-container .dashboard-nav {
        display: none;
    }

    .navbar-brand-container {
        position: absolute;
        left: 50%;
        transform: translate(-50%, 0);
        z-index: 10;
    }

    .navbar-brand-container .navbar-brand > img {
        max-height: 36px;
    }

    // always display djaoapp name inside sidebar
    // otherwise need to have two partial brand templates
    .dashboard-nav .navbar-brand .d-none {
        display: inline-block !important;
    }

    .header-menubar .dropdown {
        position: static;
    }

    .header-menubar .dropdown-menu {
        left: auto;
        right: 5px;
    }
}

@include media-breakpoint-up(sm) {
  .dashboard-inner-container {
    position: inherit;
    left: 0;
    width: inherit;
  }

  .dashboard-inner-container .dashboard-content {
    margin-left: $dashboard-sidebar-width;
    width: calc(100vw - #{$dashboard-sidebar-width});
  }

  .dashboard-inner-container .navbar-brand-container {
    display: none;
    margin-left: 0;
  }

}

.sidebar-toggle > .closed:before  {
    content: "\f101"; /* .fa-angle-double-right:before */
}

.sidebar-toggle > .opened:before  {
    content: "\f100"; /* .fa-angle-double-left:before */
}

.dashboard-inner-container .content-area-container {
    padding: 20px;
}

.navbar-nav .dropdown-menu {
    position: absolute;
}

.navbar-nav {
    flex-direction: row;
}

.sidebar-toggle {
    vertical-align: middle;
    line-height: 1;
    padding: 9px 10px;
    border-radius: 3px;
    z-index: 1000;
    border-right: 1px solid $dashboard-sidebar-color;
    border-bottom: 1px solid $dashboard-sidebar-color;
    color: $dashboard-sidebar-color;
    background: $dashboard-sidebar-bg;
}

.typeahead-dropdown.open>.dropdown-menu {
    display: block;
}

.typeahead-dropdown .dropdown-menu > li > a {
    display: block;
    padding: 3px 20px;
    clear: both;
    font-weight: 400;
    line-height: 1.42857143;
    color: #333;
    white-space: nowrap;
}


// colors for sidebar
// ------------------
.dashboard-nav-color-theme {
    background-color: $dashboard-sidebar-bg;
    color: $dashboard-sidebar-color;
}

.dashboard-nav-color-theme .navbar-light {
    background-color: $dashboard-sidebar-bg;
}

.dashboard-nav a,
.dashboard-nav a:active,
.dashboard-nav a:hover,
.dashboard-nav a:focus,
.dashboard-nav a:visited {
    color: $dashboard-sidebar-color;
}

.dashboard-nav .navbar-light a.navbar-brand,
.dashboard-nav .navbar-light a.navbar-brand:active,
.dashboard-nav .navbar-light a.navbar-brand:hover,
.dashboard-nav .navbar-light a.navbar-brand:focus,
.dashboard-nav .navbar-light a.navbar-brand:visited {
    color: $dashboard-sidebar-color;
}

.opened .dashboard-nav-main {
    box-shadow: 10px 0 100px #ccc;
}

.dashboard-nav-footer {
    border-top-color: $dashboard-sidebar-color;
}

.dashboard-nav-footer .footer-links a {
    color: $dashboard-sidebar-color;
}

.dashboard-nav-menu > hr {
    border-top: 1px solid $dashboard-sidebar-color;
}

.dashboard-nav-menu > .nav > li > a {
    background-color:transparent;
    color: $dashboard-sidebar-color;
}

.dashboard-nav-menu > .nav > li.active > a {
    background-color: $dashboard-sidebar-color;
    color: $dashboard-sidebar-bg;
    border-radius: 0px;
    text-decoration: underline;
}

.dashboard-nav-menu > .nav > li:not(.active) > a:hover {
    color: $dashboard-sidebar-color;
    text-decoration: underline;
}

.dashboard-nav .footer {
    color: $dashboard-sidebar-color;
}

.dropdown-menu .dropdown-label {
    color: $dashboard-sidebar-bg;
}

.dropdown-menu .dropdown-label .dropdown-label-role {
    color: $dashboard-sidebar-color;
    background: $dashboard-sidebar-bg;
}

.dashboard-inner-container .dashboard-nav-color-theme .sidebar-toggle {
    border: 1px solid $dashboard-sidebar-color;
    background: $dashboard-sidebar-bg;
}

.dashboard-inner-container .dashboard-nav-color-theme .sidebar-toggle,
.dashboard-inner-container .dashboard-nav-color-theme .sidebar-toggle:hover {
    color: $dashboard-sidebar-color;
}

.dashboard-nav-color-theme.navbar-light .navbar-nav .nav-link,
.dashboard-nav-color-theme .dropdown-toggle {
    color: $dashboard-sidebar-color;
}

#subscriptions table td {
    vertical-align: middle !important;
}

.pending-users-container {
    background: #f3f3f3;
    padding: 10px 20px;
    border-radius: 3px;
}

.pending-users-container h4 {
    color: #333;
}

.card-inactive {
    background-color: #ddd;
}

.user-password-modal .invalid-feedback {
    display: block;
}

.organization-card .card-img-top {
    width: 50%;
    margin: 20px auto 0;
}

.organization-card .card-title a {
    color: black;
}

.organization-card .badge {
    font-weight: normal;
}

.organization-card .organization-buttons {
    min-height: 110px;
    align-items: center;
    display: flex;
    flex-wrap: wrap;
}

#recent-activity-container .item-name {
    /* TODO need to divide into three columns (a grid or smth similar) */
    width: 200px;
    color: #333;
}

#recent-activity-container a:hover {
    text-decoration: none;
}

#recent-activity-container a:hover .item-name {
    text-decoration: underline;
}

.coupon-title {
    display: flex;
    justify-content: space-between;
}

.coupon-title .card-title {
    word-break: break-word;
}

.coupon-title .btn-danger {
    align-self: flex-start;
}<|MERGE_RESOLUTION|>--- conflicted
+++ resolved
@@ -102,12 +102,7 @@
 .dashboard-nav-main {
     float: left;
     min-height: 100%;
-<<<<<<< HEAD
-    padding-bottom: $dashboard-nav-footer-height; 
-    /* must be equal to .dashboard-nav-footer height in pixel */
-=======
     padding-bottom: $dashboard-nav-footer-height; /* must be equal to .dashboard-nav-footer height in pixel */
->>>>>>> effe4643
 }
 
 .dashboard-nav-main .navbar {
@@ -129,14 +124,8 @@
     border-top: 1px solid;
 }
 
-<<<<<<< HEAD
-.dashboard-nav-footer .footer-links
-{
+.dashboard-nav-footer .footer-links {
     margin-top: 5px;
-=======
-.dashboard-nav-footer .footer-links {
-    margin-top: 10px;
->>>>>>> effe4643
 }
 
 .dashboard-nav-footer .footer-links a {
