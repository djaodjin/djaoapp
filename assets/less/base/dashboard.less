// CSS specific to the DjaoDjin dashboard

@dashboard-sidebar-width:    240px;
@dashboard-sidebar-toggle:    20px;
@dashboard-nav-footer-height: 91px;
@dashboard-content-bg:       white;

// Manager dashboards (templates/saas/*.html)
// --------

/* subscriber pipeline */
.ends-soon {
    background-color: @alert-info-bg;
}

.date-chooser{
  padding-top: 5px;
  font-size: 0.8em;
}

.date-chooser .dropdown-menu {
   left: auto !important;
   right: 0px;
 }

.dashboard-container {
    clear: left;
    float: left;
    width: 100%;
// XXX temporary override to see the balances table
//    overflow: hidden;
    overflow: auto;
}

.dashboard-inner-container {
    position: relative;
    color: black;
    display: flex;
    flex-direction: row;
    flex-wrap: nowrap;
}

.dashboard-nav {
  width: @dashboard-sidebar-width; // .col-md-2 width: 16.66666667%;
  overflow: hidden;
  -webkit-transition: right 0.25s ease-in-out;
  -moz-transition: right 0.25s ease-in-out;
  -ms-transition: right 0.25s ease-in-out;
  -o-transition: right 0.25s ease-in-out;
  transition: right 0.25s ease-in-out;


  flex-grow: 1;
  user-select: none;
  -webkit-box-flex: 1;
  -ms-flex-positive: 1;
  overflow: visible;
  position: fixed;
  top: 0;
  bottom: 0;
  z-index: 5;
  height: 100%;
}

.dashboard-nav-push-content {
  width: @dashboard-sidebar-width;
  display: inline-block;
  flex-shrink: 0;
}

.dashboard-nav-main {
    float: left;
    min-height: 100%;
    padding-bottom: 76px; /* must be equal to .dashboard-nav-footer height
                             in pixel */
}

.dashboard-nav .navbar-brand-logo {
  float: left;
  padding: 2px;
  font-size: 18px;
  line-height: 20px;
  height: 50px;
}

.dashboard-nav .navbar-brand-logo > img {
  width: auto;
  max-height: 46px;
}

.dashboard-nav-menu {
  height: calc(~"100vh -" (@dashboard-nav-footer-height + @navbar-height));
  overflow-y: auto;
}

.dashboard-nav-footer
{
    position: absolute;
    clear:both;
    bottom: 0;
    padding: 10px 30px 10px;
    font-size: 11px;
    width: @dashboard-sidebar-width - @dashboard-sidebar-toggle;
    border-top: 1px solid;
}

.dashboard-nav-footer .footer-links
{
    margin-top: 10px;
}

.dashboard-nav-footer .footer-links a
{
    margin: 0 3px;
}

.dashboard-nav-footer .footer-links a:first-child
{
    margin-left: 0;
}

.dashboard-nav-footer .footer-links a:last-child
{
    margin-right: 0;
}

.dashboard-content {
    overflow: hidden;
    vertical-align: top;
    background-color: @dashboard-content-bg;
    color: black;
}

.dashboard-nav .dashboard-nav-menu {
    width: @dashboard-sidebar-width - @dashboard-sidebar-toggle;
}

.dashboard-nav-border {
    float:left;
    width: @dashboard-sidebar-toggle;
    cursor: pointer;
<<<<<<< HEAD
    /* forces height of the sidebar to 100vh - @navbar-height - footer-height */
    /* works from Firefox Windows 43.0.1 and Firefox OSX 22 */
    /* height: -moz-calc(~"100vh - 50px - 22px"); */
    /* height:      calc(~"100vh - 50px - 22px"); */
}

.dashboard-nav-toggle-main {
  display: table-cell;
  text-align: center;
  vertical-align: middle;
  width: @dashboard-sidebar-toggle;
  height: 100vh;
=======
    vertical-align: middle;
    text-align: center;
    display:none;
>>>>>>> 43c4d3f4
}

.dashboard-nav-menu > hr {
  margin-left: @dashboard-sidebar-toggle;
}

.dashboard-nav-menu > .nav{
   margin-left: @dashboard-sidebar-toggle;
}

.dashboard-nav-menu > .nav > li {
    margin: 5px 0px;
}

.dashboard-nav-menu > .nav > li > a,
.dashboard-nav-menu > .nav > li.active > a {
   height:38px;
   font-size:13px;
}

.dashboard-nav-menu > .nav > li > a > i {
   width:25px;
   text-align:center;
}

.nav .dashboard-nav-toggle > .closed:before  {
      content: "\f101"; /* .fa-angle-double-right:before */
}

.nav .dashboard-nav-toggle > .opened:before  {
      content: "\f100"; /* .fa-angle-double-left:before */
}

.nav .dashboard-nav-toggle > .initial:before  {
      content: "\f100"; /* .fa-angle-double-left:before */
}


@media screen and (max-width: @screen-xs-max) {
    .dashboard-inner-container {
      left: 0 - @dashboard-sidebar-width + @dashboard-sidebar-toggle;
      width: -moz-calc(~"100vw -" -@dashboard-sidebar-width + @dashboard-sidebar-toggle);
      width:      calc(~"100vw -" -@dashboard-sidebar-width + @dashboard-sidebar-toggle);
    }

    .dashboard-nav-border {
      display: block;
    }

    .nav .dashboard-nav-toggle > .initial:before {
      content: "\f101"; /* .fa-angle-double-right:before */
    }

    .dashboard-content {
      margin-top: @navbar-height;
    }

    .dashboard-content > header {
      position: fixed;
      height:  @navbar-height;
      top: 0;
      background: white;
      z-index: 4;
      width: 100%;
      left: 0;
    }
}

.no-results
{
    color: #888;
    text-align: center;
    padding: 20px 10px;
    margin: 0;
    font-size: 14px;
}

.dashboard-home-title
{
    border-bottom: 1px solid #e0e0e0;
}<|MERGE_RESOLUTION|>--- conflicted
+++ resolved
@@ -129,6 +129,7 @@
     vertical-align: top;
     background-color: @dashboard-content-bg;
     color: black;
+    width: 100%;
 }
 
 .dashboard-nav .dashboard-nav-menu {
@@ -139,7 +140,6 @@
     float:left;
     width: @dashboard-sidebar-toggle;
     cursor: pointer;
-<<<<<<< HEAD
     /* forces height of the sidebar to 100vh - @navbar-height - footer-height */
     /* works from Firefox Windows 43.0.1 and Firefox OSX 22 */
     /* height: -moz-calc(~"100vh - 50px - 22px"); */
@@ -152,19 +152,16 @@
   vertical-align: middle;
   width: @dashboard-sidebar-toggle;
   height: 100vh;
-=======
-    vertical-align: middle;
-    text-align: center;
-    display:none;
->>>>>>> 43c4d3f4
 }
 
 .dashboard-nav-menu > hr {
   margin-left: @dashboard-sidebar-toggle;
+  margin-right: @dashboard-sidebar-toggle;
 }
 
 .dashboard-nav-menu > .nav{
    margin-left: @dashboard-sidebar-toggle;
+   margin-right: @dashboard-sidebar-toggle;
 }
 
 .dashboard-nav-menu > .nav > li {
